--- conflicted
+++ resolved
@@ -8,11 +8,8 @@
         <p>{{repo.props.desc}}</p>
         <p>大小：{{ repo_size|filesizeformat }}</p>
 
-<<<<<<< HEAD
-=======
         {% if not repo.props.encrypted %}
         {% if is_owner or repo_ap == 'public' or share_to_me %}
->>>>>>> 404adb23
         <p class="latest-commit mgt10">
             {{ latest_commit.props.desc }}<br />
             <span class="author">by
