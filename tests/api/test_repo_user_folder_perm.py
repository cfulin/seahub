--- conflicted
+++ resolved
@@ -180,38 +180,6 @@
         resp = self.client.delete(url, data, 'application/x-www-form-urlencoded')
         self.assertEqual(403, resp.status_code)
 
-<<<<<<< HEAD
-    def test_invalid_path(self):
-        self.login_as(self.user)
-
-        invalid_path = randstring(6)
-
-        # test add
-        url = reverse("api2-repo-user-folder-perm", args=[self.user_repo_id])
-        data = {
-            "user_email": self.admin_email,
-            "folder_path": invalid_path,
-            "permission": self.perm_rw
-        }
-        resp = self.client.post(url, data)
-        self.assertEqual(404, resp.status_code)
-
-        # test modify
-        url = reverse("api2-repo-user-folder-perm", args=[self.user_repo_id])
-        data = 'user_email=%s&folder_path=%s&permission=%s' % \
-                (self.admin_email, invalid_path, self.perm_rw)
-        resp = self.client.put(url, data, 'application/x-www-form-urlencoded')
-        self.assertEqual(404, resp.status_code)
-
-        # test delete
-        url = reverse("api2-repo-user-folder-perm", args=[self.user_repo_id])
-        data = 'user_email=%s&folder_path=%s&permission=%s' % \
-                (self.admin_email, invalid_path, self.perm_rw)
-        resp = self.client.delete(url, data, 'application/x-www-form-urlencoded')
-        self.assertEqual(404, resp.status_code)
-
-=======
->>>>>>> 08ce98ec
     def test_invalid_user(self):
         if not LOCAL_PRO_DEV_ENV:
             return
