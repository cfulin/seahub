--- conflicted
+++ resolved
@@ -695,18 +695,15 @@
 .msg-bd .op:hover {
     text-decoration:none;
 }
-<<<<<<< HEAD
 .msg-bd a {
-=======
+    font-weight: normal;
+}
 .msg-bd .recommend {
     font-size:12px;
     color: #880088;
 }
 .msg-bd p a {
     color: #666666;
->>>>>>> acf221ae
-    font-weight: normal;
-}
 .msg-bd .at {
     color:#808;
 }
