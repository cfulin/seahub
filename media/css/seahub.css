--- conflicted
+++ resolved
@@ -3939,7 +3939,7 @@
     width:800px;
     overflow:auto;
 }
-<<<<<<< HEAD
+
 /* tags in detail panel */
 .tags-label {
     vertical-align: top;
@@ -3951,6 +3951,7 @@
     margin:0 8px 8px 0;
     white-space:nowrap; /* for snapshot label */
 }
+
 /* sysadmin statistic */
 .system-statistic-time-range {
     margin: 15px 0 25px;
@@ -3968,7 +3969,8 @@
 }
 .date-custom-form .submit {
     margin-left:5px;
-=======
+}
+
 /* system info */
 .license-file-upload {
     margin-top:5px;
@@ -3977,5 +3979,4 @@
 }
 .license-file-upload-btn {
     white-space:nowrap;
->>>>>>> 0e94eafe
 }