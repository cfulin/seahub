--- conflicted
+++ resolved
@@ -42,12 +42,8 @@
     get_related_users_by_repo, get_related_users_by_org_repo, HtmlDiff, \
     get_session_info, get_group_repoids, get_repo_owner, get_file_id_by_path, \
     get_repo_history_limit, set_repo_history_limit, MAX_UPLOAD_FILE_SIZE, \
-<<<<<<< HEAD
-    get_commit, MAX_DOWNLOAD_DIR_SIZE, CALC_SHARE_USAGE, unset_inner_pub_repo
-=======
     get_commit, MAX_DOWNLOAD_DIR_SIZE, CALC_SHARE_USAGE, count_emailusers, \
-    count_inner_pub_repos
->>>>>>> 7f887be8
+    count_inner_pub_repos, unset_inner_pub_repo
 from pysearpc import SearpcError
 
 from base.accounts import User
