# encoding: utf-8
from django.http import HttpResponse, HttpResponseRedirect, Http404
from django.shortcuts import render_to_response, redirect
from django.core.urlresolvers import reverse
from django.template import RequestContext
from auth.decorators import login_required
from django.db import IntegrityError
from django.views.decorators.csrf import csrf_protect
from auth.forms import AuthenticationForm, PasswordResetForm, SetPasswordForm, PasswordChangeForm
from auth.tokens import default_token_generator

from pysearpc import SearpcError
from seaserv import cclient, ccnet_rpc, get_groups, get_users, get_repos, \
    get_repo, get_commits, get_branches, \
    seafserv_threaded_rpc, seafserv_rpc, get_binding_peerids, get_ccnetuser

from seahub.share.models import GroupShare, UserShare
from seahub.share.forms import GroupAddRepoForm
from seahub.base.accounts import CcnetUser
from forms import AddUserForm
from urllib import quote

from seahub.contacts.models import Contact

import stat
import time
import settings

def list_to_string(l):
    tmp_str = ''
    for e in l[:-1]:
        tmp_str = tmp_str + e + ','
    tmp_str = tmp_str + l[-1]
    
    return tmp_str

def get_httpserver_root():
    # Get seafile http server address and port from settings.py,
    # and cut out last '/'
    if settings.HTTP_SERVER_ROOT[-1] == '/':
        http_server_root = settings.HTTP_SERVER_ROOT[:-1]
    else:
        http_server_root = settings.HTTP_SERVER_ROOT
    return http_server_root

def get_ccnetapplet_root():
    # Get ccnet applet address and port from settings.py,
    # and cut out last '/'
    if settings.CCNET_APPLET_ROOT[-1] == '/':
        ccnet_applet_root = settings.CCNET_APPLET_ROOT[:-1]
    else:
        ccnet_applet_root = settings.CCNET_APPLET_ROOT
    return ccnet_applet_root
    
    
def gen_token():
    # Generate short token used for owner to access repo file
    from django.utils.hashcompat import sha_constructor
    token = sha_constructor(settings.SECRET_KEY + unicode(time.time())).hexdigest()[::8]
    return token

@login_required
def root(request):
    return HttpResponseRedirect(reverse(myhome))

def peers(request):
    peer_type = request.REQUEST.get('type', 'all')
    peer_ids = ccnet_rpc.list_peers()
    peers = []
    for peer_id in peer_ids.split("\n"):
        # too handle the ending '\n'
        if peer_id == '':
            continue
        peer = ccnet_rpc.get_peer(peer_id)
        if peer_type == 'all':
            peers.append(peer)
        if peer_type == 'mypeer':
            if peer.props.role_list.find('MyPeer') != -1:
                peers.append(peer)

    users = get_users()
    return render_to_response('peers.html', { 
            'peers': peers,
            'users': users,
            }, context_instance=RequestContext(request))


def groups(request):
    groups = get_groups()
    return render_to_response('groups.html', { 
            'groups': groups,
            }, context_instance=RequestContext(request))


def group(request, group_id):
    """Show a group.

    Login is not required, but permission check based on token should
    be added later.
    """

    group = get_group(group_id)
    shared_repos = GroupShare.objects.filter(group_id=group_id)
    return render_to_response('group.html', {
            'group': group, 'shared_repos': shared_repos,
            }, context_instance=RequestContext(request))


def group_add_repo(request, group_id):
    """Add a repo to a group"""

    group = get_group(group_id)
    if not group:
        raise Http404

    if request.method == 'POST':
        form = GroupAddRepoForm(request.POST)
        if form.is_valid():
            group_repo = GroupShare()
            group_repo.group_id = group_id
            group_repo.repo_id = form.cleaned_data['repo_id']
            try:
                group_repo.save()
            except IntegrityError:
                # catch the case repo added to group before
                pass
            return HttpResponseRedirect(reverse('view_group', args=[group_id]))
    else:
        form = GroupAddRepoForm()
    
    return render_to_response("group_add_repo.html",  {
            'form': form, 'group': group
            }, context_instance=RequestContext(request))

def validate_owner(request, repo_id):
    # check whether email in the request own the repo
    return seafserv_threaded_rpc.is_repo_owner(request.user.username, repo_id)

#def check_fetched_repo(request, repo_id):
#    # check whether user has fetched the repo
#    peerid_list = get_binding_peerids(request.user.username)
#    for peer_id in peerid_list:
#        repos = seafserv_threaded_rpc.list_fetched_repos(peer_id)
#        for repo in repos:
#            if cmp(repo.props.id, repo_id):
#                return True
# 
#    return False

def check_shared_repo(request, repo_id):
    # check whether user has been shared this repo
    repos = seafserv_threaded_rpc.list_share_repos(request.user.username, 'to_email', -1, -1)
    
    for repo in repos:
        if cmp(repo.props.id, repo_id) == 0:
            return True

    return False

def validate_emailuser(email):
    # check whether emailuser is in the database
    if ccnet_rpc.get_emailuser(email) != None:
        return True
    
    return False

def repo(request, repo_id):
    # get repo web access property, if no repo access property in db, then
    # assume repo ap is 'own'
    repo_ap = seafserv_threaded_rpc.repo_query_access_property(repo_id)
    if repo_ap == None:
        repo_ap = 'own'
        
    # if repo is 'own' and user is not staff and is not owner
    # and not shared this repo, then goto 404 page..
    if cmp(repo_ap, 'own') == 0 and not validate_owner(request, repo_id) \
            and not check_shared_repo(request, repo_id) and not request.user.is_staff:
        raise Http404

    repo = get_repo(repo_id)
    if repo == None:
        raise Http404

<<<<<<< HEAD
    latest_commit = get_commits(repo_id, 0, 1)[0]

    token = ""
=======
>>>>>>> 404adb23
    is_owner = False
    if request.user.is_authenticated():
        if validate_owner(request, repo_id):
            is_owner = True

    repo_size = seafserv_threaded_rpc.server_repo_size(repo_id)

    latest_commit = {}
    dirs = []
    if not repo.props.encrypted:
        latest_commit = get_commits(repo_id, 0, 1)[0]
        if not request.GET.get('root_id'):
            # use HEAD commit's root id
            commit = seafserv_rpc.get_commit(repo.props.head_cmmt_id)
            root_id = commit.props.root_id
        else:
            root_id = request.GET.get('root_id')

        try:
            dirs = seafserv_rpc.list_dir(root_id)
            for dirent in dirs:
                if stat.S_ISDIR(dirent.props.mode):
                    dirent.is_dir = True
                else:
                    dirent.is_dir = False
        except:
            pass

    # used to determin whether show repo content in repo.html
    # if a repo is shared to me, then I can view repo content on the web
    if check_shared_repo(request, repo_id):
        share_to_me = True
    else:
        share_to_me = False
    return render_to_response('repo.html', {
            "repo": repo,
            "latest_commit": latest_commit,
            "is_owner": is_owner,
            "repo_ap": repo_ap,
            "repo_size": repo_size,
            "dirs": dirs,
            "share_to_me": share_to_me,
            }, context_instance=RequestContext(request))


def repo_history(request, repo_id):
    # TODO: check permission
    repo = get_repo(repo_id)
    try:
        current_page = int(request.GET.get('page', '1'))
        per_page= int(request.GET.get('per_page', '25'))
    except ValueError:
        current_page = 1
        per_page = 25

    commits_all = get_commits(repo_id, per_page * (current_page -1), per_page + 1)
    commits = commits_all[:per_page]

    if len(commits_all) == per_page + 1:
        page_next = True
    else:
        page_next = False


    return render_to_response('repo_history.html', {
            "repo": repo,
            "commits": commits,
            'current_page': current_page,
            'prev_page': current_page-1,
            'next_page': current_page+1,
            'per_page': per_page,
            'page_next': page_next,
            }, context_instance=RequestContext(request))


@login_required
def repo_share(request, repo_id):
    return render_to_response('repo_share.html', {
            "repo": repo,
            "commits": commits,
            "branches": branches,
            }, context_instance=RequestContext(request))


@login_required
def modify_token(request, repo_id):
    if not validate_owner(request, repo_id):
        return HttpResponseRedirect(reverse(repo, args=[repo_id]))

    token = request.POST.get('token', '')
    if token:
        seafserv_threaded_rpc.set_repo_token(repo_id, token)

    return HttpResponseRedirect(reverse(repo, args=[repo_id]))


@login_required
def remove_repo(request, repo_id):
    if not validate_owner(request, repo_id) and not request.user.is_staff:
        return render_to_response('permission_error.html', {
            }, context_instance=RequestContext(request))

    seafserv_threaded_rpc.remove_repo(repo_id)
    return HttpResponseRedirect(request.META['HTTP_REFERER'])
    
@login_required
def remove_fetched_repo(request, user_id, repo_id):
    if user_id and repo_id:
        seafserv_threaded_rpc.remove_fetched_repo (user_id, repo_id)
        
    return HttpResponseRedirect(request.META['HTTP_REFERER'])

@login_required
def myhome(request):
    owned_repos = []
    quota_usage = 0
    output_msg = {}

    email = request.user.username
    quota_usage = seafserv_threaded_rpc.get_user_quota_usage(email)
    owned_repos = seafserv_threaded_rpc.list_owned_repos(email)
    
    # Repos that are share to me
    in_repos = seafserv_threaded_rpc.list_share_repos(request.user.username, 'to_email', -1, -1)
    
    if request.method == 'POST':
        output_msg = repo_add_share(request)

    contacts = Contact.objects.filter(user_email=email)

    return render_to_response('myhome.html', {
            "owned_repos": owned_repos,
            "quota_usage": quota_usage,
            "in_repos": in_repos,
            "output_msg": output_msg,
            "contacts": contacts,
            }, context_instance=RequestContext(request))

@login_required
def ownerhome(request, owner_name):
    owned_repos = []
    quota_usage = 0

    owned_repos = seafserv_threaded_rpc.list_owned_repos(owner_name)
    quota_usage = seafserv_threaded_rpc.get_user_quota_usage(owner_name)

    user_dict = user_info(request, owner_name)
    
    return render_to_response('ownerhome.html', {
            "owned_repos": owned_repos,
            "quota_usage": quota_usage,
            "owner": owner_name,
            "user_dict": user_dict,
            }, context_instance=RequestContext(request))

@login_required
def repo_set_access_property(request, repo_id):
    if repo_id:
        ap = request.GET.get('ap', '')
        seafserv_threaded_rpc.repo_set_access_property(repo_id, ap)

    return HttpResponseRedirect(request.META['HTTP_REFERER'])

@login_required
def repo_list_dir(request, repo_id):
    if repo_id:
        # any person visit private repo, go to 404 page
        repo_ap = seafserv_threaded_rpc.repo_query_access_property(repo_id)
        if repo_ap == 'private':
            raise Http404

        # people who is not owner visits own repo, go to 404 page
        if not validate_owner(request, repo_id):
            if repo_ap == 'own':
                raise Http404
            
        repo = seafserv_threaded_rpc.get_repo(repo_id)

        dirs = []
        encrypted = repo.props.encrypted
        if not encrypted:
            if not request.GET.get('root_id'): # No root id..?
                # ..use HEAD commit's root id
                commit = seafserv_rpc.get_commit(repo.props.head_cmmt_id)
                root_id = commit.props.root_id
            else:
                root_id = request.GET.get('root_id')

            try:
                dirs = seafserv_rpc.list_dir(root_id)
                for dirent in dirs:
                    if stat.S_ISDIR(dirent.props.mode):
                        dirent.is_dir = True
                    else:
                        dirent.is_dir = False
            except:
                pass
                
    return render_to_response('repo_dir.html', {
            "repo_id": repo_id,
            "dirs": dirs,
            "encrypted": encrypted,
            },
            context_instance=RequestContext(request))

def repo_operation_file(request, op, repo_id, obj_id):
    if repo_id:
        # if a repo doesn't have access property in db, then assume it's 'own'
        repo_ap = seafserv_threaded_rpc.repo_query_access_property(repo_id)
        if not repo_ap:
            repo_ap = 'own'

        # if a repo is shared to me, then I can view and download file no mater whether
        # repo's access property is 'own' or 'public'
        if check_shared_repo(request, repo_id):
            share_to_me = True
        else:
            share_to_me = False
            
        token = ''        
        if repo_ap == 'own':
            # people who is owner or this repo is shared to him, can visit the repo;
            # others, just go to 404 page           
            if validate_owner(request, repo_id) or share_to_me:
                # owner should get a token to visit repo                
                token = gen_token()
                # put token into memory in seaf-server
                seafserv_rpc.web_save_access_token(token, obj_id)
            else:
                raise Http404

        http_server_root = get_httpserver_root()
        file_name = request.GET.get('file_name', '')
        return HttpResponseRedirect('%s/%s?id=%s&filename=%s&op=%s&t=%s' %
                                    (http_server_root,
                                     repo_id, obj_id,
                                     file_name, op, token))
    
@login_required
def repo_add_share(request):
    output_msg = {}
    
    if request.method == 'POST':
        from_email = request.user.username
        repo_id = request.POST.get('share_repo_id', '')
        to_emails = request.POST.get('to_email', '')
        to_email_list = to_emails.split(';')
        info_emails = []
        err_emails = []
        for to_email in to_email_list:
            if not to_email:
                continue
            
            if validate_emailuser(to_email.strip()) and validate_owner(request, repo_id):
                seafserv_threaded_rpc.add_share(repo_id, from_email, to_email.strip(), 'rw')
                info_emails.append(to_email)
            else:
                err_emails.append(to_email)

        if info_emails:
            output_msg['info_msg'] = u'共享给%s成功,' % list_to_string(info_emails)
        if err_emails:
            output_msg['err_msg'] = u'共享给%s失败: 用户不存在' % list_to_string(err_emails)

    return output_msg

@login_required
def repo_list_share(request):
    username = request.user.username

    out_repos = seafserv_threaded_rpc.list_share_repos(username, 'from_email', -1, -1)

    return render_to_response('share_repos.html', {
            "out_repos": out_repos,
            }, context_instance=RequestContext(request))

@login_required
def repo_download(request):
    repo_id = request.GET.get('repo_id', '')

    repo = seafserv_threaded_rpc.get_repo(repo_id)    
    repo_name = repo.props.name
    quote_repo_name = quote(repo_name)
    encrypted = repo.props.encrypted
    if encrypted:
        enc = '1'
    else:
        enc = ''
    relay_id = cclient.props.id

    ccnet_applet_root = get_ccnetapplet_root()
    redirect_url = "%s/repo/download/?repo_id=%s&relay_id=%s&repo_name=%s&encrypted=%s" % (
        ccnet_applet_root, repo_id, relay_id, quote_repo_name, enc)

    return HttpResponseRedirect(redirect_url)
    
@login_required
def repo_remove_share(request):
    repo_id = request.GET.get('repo_id', '')
    if not validate_owner(request, repo_id):
        raise Http404
    
    to_email = request.GET.get('to_email', '')
    from_email = request.user.username
    seafserv_threaded_rpc.remove_share(repo_id, from_email, to_email)

    return HttpResponseRedirect(request.META['HTTP_REFERER'])
    
@login_required
def mypeers(request):
    cid = get_user_cid(request.user)

@login_required
def seafadmin(request):
    if not request.user.is_staff:
        raise Http404

    # Make sure page request is an int. If not, deliver first page.
    try:
        current_page = int(request.GET.get('page', '1'))
        per_page= int(request.GET.get('per_page', '25'))
    except ValueError:
        current_page = 1
        per_page = 25

    repos_all = seafserv_threaded_rpc.get_repo_list(per_page * (current_page -1), per_page + 1)
    repos = repos_all[:per_page]

    if len(repos_all) == per_page + 1:
        page_next = True
    else:
        page_next = False

    for repo in repos:
        try:
            repo.owner = seafserv_threaded_rpc.get_repo_owner(repo.props.id)
        except:
            repo.owner = None
            
    return render_to_response(
        'repos.html', {
            'repos': repos,
            'current_page': current_page,
            'prev_page': current_page-1,
            'next_page': current_page+1,
            'per_page': per_page,
            'page_next': page_next,
        },
        context_instance=RequestContext(request))

@login_required
def useradmin(request):
    if not request.user.is_staff:
        raise Http404

    users = ccnet_rpc.get_emailusers(-1,-1)
    for user in users:
        if user.props.id == request.user.id:
            user.is_self = True
            
    return render_to_response(
        'useradmin.html', {
            'users': users,
        },
        context_instance=RequestContext(request))

@login_required
def user_info(request, email):
    if not request.user.is_staff:
        raise Http404

    user_dict = {}
    owned_repos = []
    quota_usage = 0

    owned_repos = seafserv_threaded_rpc.list_owned_repos(email)
    quota_usage = seafserv_threaded_rpc.get_user_quota_usage(email)

    try:
        peers = ccnet_rpc.get_peers_by_email(email)
        for peer in peers:
            if not peer:
                continue
            peername = peer.props.name
            roles = peer.props.role_list
            user_dict[peername] = roles
    except:
        pass

    # Repos that are share to user
    in_repos = seafserv_threaded_rpc.list_share_repos(email, 'to_email', -1, -1)

    return render_to_response(
        'userinfo.html', {
            'owned_repos': owned_repos,
            'quota_usage': quota_usage,
            "in_repos": in_repos,
            'user_dict': user_dict,
            'email': email
            },
        context_instance=RequestContext(request))

@login_required
def role_add(request, user_id):
    if not request.user.is_staff:
        raise Http404

    if request.method == 'POST':
        role = request.POST.get('role', '')
        if role and len(role) <= 16:
            ccnet_rpc.add_role(user_id, role)

    return HttpResponseRedirect(request.META['HTTP_REFERER'])


@login_required
def role_remove(request, user_id):
    if not request.user.is_staff:
        raise Http404

    role = request.REQUEST.get('role', '')
    if role and len(role) <= 16:
        ccnet_rpc.remove_role(user_id, role)

    return HttpResponseRedirect(request.META['HTTP_REFERER'])

@login_required
def user_remove(request, user_id):
    """The user id is emailuser id."""
    
    if not request.user.is_staff:
        raise Http404

    ccnetuser = get_ccnetuser(userid=int(user_id))
    ccnetuser.delete()
    
    return HttpResponseRedirect(request.META['HTTP_REFERER'])

@login_required
def activate_user(request, user_id):
    """The user id is emailuser id."""

    if not request.user.is_staff:
        raise Http404

    ccnetuser = get_ccnetuser(userid=int(user_id))
    ccnetuser.is_active = True
    ccnetuser.save()
    
    return HttpResponseRedirect(request.META['HTTP_REFERER'])

@login_required
def user_add(request):
    """Add a user"""

    if not request.user.is_staff:
        raise Http404

    if request.method == 'POST':
        form = AddUserForm(request.POST)
        if form.is_valid():
            email = form.cleaned_data['email']
            password = form.cleaned_data['password1']

            ccnetuser = CcnetUser(username=email, raw_password=password)
            ccnetuser.is_active = True
            ccnetuser.save()
            
            return HttpResponseRedirect(reverse('useradmin', args=[]))
    else:
        form = AddUserForm()
    
    return render_to_response("add_user_form.html",  {
            'form': form, 
            }, context_instance=RequestContext(request))

def back_local(request):
    ccnet_applt_root = get_ccnetapplet_root()

    redirect_url = '%s/home/' % ccnet_applt_root

    return HttpResponseRedirect(redirect_url)<|MERGE_RESOLUTION|>--- conflicted
+++ resolved
@@ -181,12 +181,9 @@
     if repo == None:
         raise Http404
 
-<<<<<<< HEAD
     latest_commit = get_commits(repo_id, 0, 1)[0]
 
     token = ""
-=======
->>>>>>> 404adb23
     is_owner = False
     if request.user.is_authenticated():
         if validate_owner(request, repo_id):
