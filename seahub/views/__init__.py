--- conflicted
+++ resolved
@@ -2286,7 +2286,6 @@
            }, context_instance=RequestContext(request))
 
 @login_required
-<<<<<<< HEAD
 def get_group_repos(request, group_id):
     if not request.is_ajax():
         raise Http404
@@ -2311,7 +2310,8 @@
         repo_list.append({"name": repo.props.name, "id": repo.props.id})
     
     return HttpResponse(json.dumps(repo_list), content_type=content_type)
-=======
+
+@login_required
 def convert_cmmt_desc_link(request):
     """Return user to file/directory page based on the changes in commit.
     """
@@ -2355,4 +2355,3 @@
         logger.warn('repo_id: %s, cmmt_id: %s, diff_result: %s' % (
                 repo_id, cmmt_id, d.__dict__))
     raise Http404
->>>>>>> 63083a5e
