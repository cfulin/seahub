# encoding: utf-8
import hashlib
import os
import stat
import simplejson as json
import mimetypes
import re
import sys
import urllib
import urllib2
import logging
import chardet
from types import FunctionType
import datetime as dt
from datetime import datetime
from math import ceil
from urllib import quote

from django.core.cache import cache
from django.core.urlresolvers import reverse
from django.contrib import messages
from django.contrib.sites.models import Site, RequestSite
from django.contrib.auth.hashers import check_password
from django.db import IntegrityError
from django.db.models import F
from django.http import HttpResponse, HttpResponseBadRequest, Http404, \
    HttpResponseRedirect, HttpResponseNotModified
from django.shortcuts import render_to_response, redirect
from django.template import Context, loader, RequestContext
from django.template.loader import render_to_string
from django.utils.translation import ugettext as _
from django.utils import timezone
from django.utils.http import urlquote
from django.views.decorators.http import condition

import seaserv
from seaserv import ccnet_rpc, ccnet_threaded_rpc, get_repos, get_emailusers, \
    get_repo, get_commits, get_branches, is_valid_filename, remove_group_user,\
    seafserv_threaded_rpc, seafserv_rpc, get_binding_peerids, is_repo_owner, \
    is_inner_pub_repo, \
    del_org_group_repo, get_personal_groups, web_get_access_token, remove_repo, \
    get_shared_groups_by_repo, is_group_user, check_permission, \
    list_personal_shared_repos, is_org_group, get_org_id_by_group, is_org_repo,\
    list_inner_pub_repos, get_org_groups_by_repo, is_org_repo_owner, \
    get_org_repo_owner, is_passwd_set, get_file_size, check_quota, edit_repo,\
    get_related_users_by_repo, get_related_users_by_org_repo, \
    get_session_info, get_group_repoids, get_repo_owner, get_file_id_by_path, \
    set_repo_history_limit, \
    get_commit, MAX_DOWNLOAD_DIR_SIZE, CALC_SHARE_USAGE, count_emailusers, \
    count_inner_pub_repos, unset_inner_pub_repo, get_user_quota_usage, \
    get_user_share_usage, send_message, \
    MAX_UPLOAD_FILE_SIZE
from seaserv import seafile_api
from pysearpc import SearpcError

from seahub.avatar.util import get_avatar_file_storage
from seahub.auth.decorators import login_required
from seahub.auth import login as auth_login
from seahub.auth import authenticate, get_backends
from seahub.base.accounts import User
from seahub.base.decorators import sys_staff_required
from seahub.base.models import UuidObjidMap, InnerPubMsg, InnerPubMsgReply, \
    UserStarredFiles, DirFilesLastModifiedInfo
from seahub.contacts.models import Contact
from seahub.contacts.signals import mail_sended
from seahub.group.forms import MessageForm, MessageReplyForm
from seahub.group.models import GroupMessage, MessageAttachment
from seahub.group.signals import grpmsg_added
from seahub.notifications.models import UserNotification
from seahub.options.models import UserOptions, CryptoOptionNotSetError
from seahub.profile.models import Profile
from seahub.share.models import FileShare, PrivateFileDirShare, UploadLinkShare
from seahub.forms import AddUserForm, RepoCreateForm, \
    RepoPassowrdForm, SharedRepoCreateForm,\
    SetUserQuotaForm, RepoSettingForm, SharedLinkPasswordForm
from seahub.signals import repo_created, repo_deleted
from seahub.utils import render_permission_error, render_error, list_to_string, \
    get_httpserver_root, get_ccnetapplet_root, gen_shared_upload_link, \
    gen_dir_share_link, gen_file_share_link, get_repo_last_modify, \
    calculate_repos_last_modify, get_file_type_and_ext, get_user_repos, \
    EMPTY_SHA1, normalize_file_path, is_valid_username, \
    get_file_revision_id_size, get_ccnet_server_addr_port, \
    gen_file_get_url, string2list, MAX_INT, IS_EMAIL_CONFIGURED, \
    gen_file_upload_url, check_and_get_org_by_repo, \
    EVENTS_ENABLED, get_user_events, get_org_user_events, show_delete_days, \
    TRAFFIC_STATS_ENABLED, get_user_traffic_stat, new_merge_with_no_conflict
from seahub.utils.paginator import get_page_range
from seahub.utils.star import get_dir_starred_files
from seahub.views.modules import MOD_PERSONAL_WIKI, \
    enable_mod_for_user, disable_mod_for_user
from seahub.utils import HAS_OFFICE_CONVERTER

if HAS_OFFICE_CONVERTER:
    from seahub.utils import prepare_converted_html, OFFICE_PREVIEW_MAX_SIZE, OFFICE_PREVIEW_MAX_PAGES

import seahub.settings as settings
from seahub.settings import FILE_PREVIEW_MAX_SIZE, INIT_PASSWD, USE_PDFJS, \
    FILE_ENCODING_LIST, FILE_ENCODING_TRY_LIST, AVATAR_FILE_STORAGE, \
    SEND_EMAIL_ON_ADDING_SYSTEM_MEMBER, SEND_EMAIL_ON_RESETTING_USER_PASSWD, \
<<<<<<< HEAD
    ENABLE_SUB_LIBRARY, ENABLE_REPO_HISTORY_SETTING
=======
    ENABLE_SUB_LIBRARY, REPO_PASSWORD_MIN_LENGTH
>>>>>>> 96711c3f

# Get an instance of a logger
logger = logging.getLogger(__name__)


def root(request):
    if request.user.is_authenticated():
        return HttpResponseRedirect(reverse(myhome))
    else:
        if hasattr(settings, 'SEACLOUD_MODE'):
            return render_to_response('seacloud/home.html', {},
                                      context_instance=RequestContext(request))
        else:
            return HttpResponseRedirect(settings.LOGIN_URL)

def validate_owner(request, repo_id):
    """
    Check whether user in the request owns the repo.
    
    """
    ret = is_repo_owner(request.user.username, repo_id)

    return True if ret else False

def is_registered_user(email):
    """
    Check whether user is registerd.

    """
    try:
        user = User.objects.get(email=email)
    except User.DoesNotExist:
        user = None

    return True if user else False

def access_to_repo(request, repo_id, repo_ap=None):
    """
    Check whether user in the request can access to repo, which means user can
    view directory entries on repo page. Only repo owner or person who is shared
    can access to repo.

    NOTE: This function is deprecated, use `get_user_permission`.
    """
    if not request.user.is_authenticated():
        token = request.COOKIES.get('anontoken', None)
        return True if token else False
    else:
        return True if check_permission(repo_id, request.user.username) else False

def get_user_permission(request, repo_id):
    """
    NOTE: This function is deprecated, use `check_repo_access_permission`.
    """
    if request.user.is_authenticated():
        return check_permission(repo_id, request.user.username)
    else:
        token = request.COOKIES.get('anontoken', None)
        return 'r' if token else ''

def get_system_default_repo_id():
    return seaserv.seafserv_threaded_rpc.get_system_default_repo_id()

def check_repo_access_permission(repo_id, user):
    """Check repo access permission of a user, always return 'rw' when repo is
    system repo and user is admin.
    
    Arguments:
    - `repo_id`:
    - `user`:
    """
    if get_system_default_repo_id() == repo_id and user.is_staff:
        return 'rw'
    else:
        return seafile_api.check_repo_access_permission(repo_id, user.username)
    
def get_file_access_permission(repo_id, path, username):
    """Check user has permission to view the file.
    1. check whether this file is private shared.
    2. if failed, check whether the parent of this directory is private shared.
    """
     
    pfs = PrivateFileDirShare.objects.get_private_share_in_file(username,
                                                               repo_id, path)
    if pfs is None:
        dirs = PrivateFileDirShare.objects.list_private_share_in_dirs_by_user_and_repo(username, repo_id)
        for e in dirs:
            if path.startswith(e.path):
                return e.permission
        return None
    else:
        return pfs.permission
    
def gen_path_link(path, repo_name):
    """
    Generate navigate paths and links in repo page.
    
    """
    if path and path[-1] != '/':
        path += '/'

    paths = []
    links = []
    if path and path != '/':
        paths = path[1:-1].split('/')
        i = 1
        for name in paths:
            link = '/' + '/'.join(paths[:i])
            i = i + 1
            links.append(link)
    if repo_name:
        paths.insert(0, repo_name)
        links.insert(0, '/')
        
    zipped = zip(paths, links)
    
    return zipped

def get_repo_dirents(request, repo_id, commit, path, offset=-1, limit=-1):
    dir_list = []
    file_list = []
    dirent_more = False
    if commit.root_id == EMPTY_SHA1:
        return ([], []) if limit == -1 else ([], [], False)
    else:
        try:
            if limit == -1:
                dirs = seafile_api.list_dir_by_commit_and_path(commit.id, path, offset, limit)
            else:
                dirs = seafile_api.list_dir_by_commit_and_path(commit.id, path, offset, limit + 1)
                if len(dirs) == limit + 1:
                    dirs = dirs[:limit]
                    dirent_more = True
        except SearpcError, e:
            raise Http404
            # return render_error(self.request, e.msg)

        org_id = -1
        if hasattr(request.user, 'org') and request.user.org:
            org_id = request.user.org['org_id']
        starred_files = get_dir_starred_files(request.user.username, repo_id, path, org_id)

        last_modified_info = DirFilesLastModifiedInfo.objects.get_dir_files_last_modified(repo_id, path)

        fileshares = FileShare.objects.filter(repo_id=repo_id).filter(username=request.user.username)
        uploadlinks = UploadLinkShare.objects.filter(repo_id=repo_id).filter(username=request.user.username)

        for dirent in dirs:
            dirent.last_modified = last_modified_info.get(dirent.obj_name, 0)
            dirent.sharelink = ''
            dirent.uploadlink = ''
            if stat.S_ISDIR(dirent.props.mode):
                dpath = os.path.join(path, dirent.obj_name)
                if dpath[-1] != '/':
                    dpath += '/'
                for share in fileshares:
                    if dpath == share.path:
                        dirent.sharelink = gen_dir_share_link(share.token)
                        dirent.sharetoken = share.token
                        break
                for link in uploadlinks:
                    if dpath == link.path:
                        dirent.uploadlink = gen_shared_upload_link(link.token)
                        dirent.uploadtoken = link.token
                        break
                dir_list.append(dirent)
            else:
                file_list.append(dirent)
                dirent.file_size = get_file_size(dirent.obj_id)
                dirent.starred = False
                fpath = os.path.join(path, dirent.obj_name)
                if fpath in starred_files:
                    dirent.starred = True
                for share in fileshares:
                    if fpath == share.path:
                        dirent.sharelink = gen_file_share_link(share.token)
                        dirent.sharetoken = share.token
                        break
        dir_list.sort(lambda x, y : cmp(x.obj_name.lower(),
                                        y.obj_name.lower()))
        file_list.sort(lambda x, y : cmp(x.obj_name.lower(),
                                         y.obj_name.lower()))
        if limit == -1:
            return (file_list, dir_list)
        else:
            return (file_list, dir_list, dirent_more)

def get_unencry_rw_repos_by_user(username):
    """Get all unencrypted repos the user can read and write.
    """
    def has_repo(repos, repo):
        for r in repos:
            if repo.id == r.id:
                return True
        return False
    
    owned_repos, shared_repos, groups_repos, public_repos = get_user_repos(username)

    accessible_repos = []

    for r in owned_repos:
        if not has_repo(accessible_repos, r) and not r.encrypted:
            accessible_repos.append(r)

    for r in shared_repos + public_repos:
        # For compatibility with diffrent fields names in Repo and
        # SharedRepo objects.
        r.id = r.repo_id
        r.name = r.repo_name
        r.desc = r.repo_desc

        if not has_repo(accessible_repos, r) and not r.encrypted:
            if seafile_api.check_repo_access_permission(r.id, username) == 'rw':
                accessible_repos.append(r)

    for r in groups_repos:
        if not has_repo(accessible_repos, r) and not r.encrypted :
            if seafile_api.check_repo_access_permission(r.id, username) == 'rw':            
                accessible_repos.append(r)

    return accessible_repos


def render_recycle_root(request, repo_id):
    repo = get_repo(repo_id)
    if not repo:
        raise Http404

    days = show_delete_days(request)

    try:
        deleted_entries = seafserv_threaded_rpc.get_deleted(repo_id, days)
    except:
        deleted_entries = []

    dir_list = []
    file_list = []
    for dirent in deleted_entries:
        if stat.S_ISDIR(dirent.mode):
            dir_list.append(dirent)
        else:
            file_list.append(dirent)

    # Entries sort by deletion time in descending order.
    dir_list.sort(lambda x, y : cmp(y.delete_time,
                                    x.delete_time))
    file_list.sort(lambda x, y : cmp(y.delete_time,
                                     x.delete_time))

    search_repo_id = None
    if not repo.encrypted:
        search_repo_id = repo.id

    return render_to_response('repo_recycle_view.html', {
            'show_recycle_root': True,
            'repo': repo,
            'dir_list': dir_list,
            'file_list': file_list,
            'days': days,
            'search_repo_id': search_repo_id,
            }, context_instance=RequestContext(request))

def render_recycle_dir(request, repo_id, commit_id):
    basedir = request.GET.get('base', '')
    path = request.GET.get('p', '')
    if not basedir or not path:
        return render_recycle_root(request, repo_id)

    if basedir[0] != '/':
        basedir = '/' + basedir
    if path[-1] != '/':
        path += '/'

    repo = get_repo(repo_id)
    if not repo:
        raise Http404

    commit = seafserv_threaded_rpc.get_commit(commit_id)
    if not commit:
        raise Http404

    zipped = gen_path_link(path, '')
    file_list, dir_list = get_repo_dirents(request, repo_id, commit, basedir + path)

    days = show_delete_days(request)

    search_repo_id = None
    if not repo.encrypted:
        search_repo_id = repo.id

    return render_to_response('repo_recycle_view.html', {
            'show_recycle_root': False,
            'repo': repo,
            'zipped': zipped,
            'dir_list': dir_list,
            'file_list': file_list,
            'commit_id': commit_id,
            'basedir': basedir,
            'path': path,
            'days': days,
            'search_repo_id': search_repo_id,
            }, context_instance=RequestContext(request))

@login_required
def repo_recycle_view(request, repo_id):
    if check_repo_access_permission(repo_id, request.user) != 'rw':
        return render_permission_error(request, _(u'Unable to view recycle page'))

    commit_id = request.GET.get('commit_id', '')
    if not commit_id:
        return render_recycle_root(request, repo_id)
    else:
        return render_recycle_dir(request, repo_id, commit_id)

@login_required
def repo_save_settings(request):
    if request.method != 'POST':
        raise Http404

    username = request.user.username
    content_type = 'application/json; charset=utf-8'

    form = RepoSettingForm(request.POST)
    if form.is_valid():
        repo_id = form.cleaned_data['repo_id']
        repo_name = form.cleaned_data['repo_name']
        repo_desc = form.cleaned_data['repo_desc']
        days = form.cleaned_data['days']
        repo_owner = form.cleaned_data['repo_owner']
        
        repo = get_repo(repo_id)
        if not repo:
            err_msg = _(u'Library does not exist.')
            return HttpResponse(json.dumps({'error': err_msg}),
                                status=400, content_type=content_type)

        # check permission
        if request.user.org:
            is_owner = True if is_org_repo_owner(
                request.user.org['org_id'], repo_id, username) else False
        else:
            is_owner = True if is_repo_owner(username, repo_id) else False
        if not is_owner:
            err_msg = _(u'You do not have permission to perform this action.')
            return HttpResponse(json.dumps({'error': err_msg}),
                                status=403, content_type=content_type)

        # Edit library info (name, descryption).
        if repo.name != repo_name or repo.desc != repo_desc:
            if not edit_repo(repo_id, repo_name, repo_desc, username):
                err_msg = _(u'Failed to edit library information.')
                return HttpResponse(json.dumps({'error': err_msg}),
                                    status=500, content_type=content_type)

        # set library history
        if days != None:
            res = set_repo_history_limit(repo_id, days)
            if res != 0:
                return HttpResponse(json.dumps({'error': _(u'Failed to save settings on server')}),
                                    status=400, content_type=content_type)

        # set library owner
        if repo_owner is not None and repo_owner != username:
            seafile_api.set_repo_owner(repo_id, repo_owner)

        messages.success(request, _(u'Settings saved.'))
        return HttpResponse(json.dumps({'success': True}),
                            content_type=content_type)
    else:
        return HttpResponse(json.dumps({'error': str(form.errors.values()[0])}),
                            status=400, content_type=content_type)

@login_required
def repo_settings(request, repo_id):
    """List and change library settings.
    """
    username = request.user.username

    repo = seafile_api.get_repo(repo_id)
    if not repo:
        raise Http404

    # no settings for virtual repo
    if ENABLE_SUB_LIBRARY and repo.is_virtual:
        raise Http404

    # check permission
    is_owner = True if seafile_api.is_repo_owner(username, repo_id) else False
    if not is_owner:
        raise Http404
    
    if request.method == 'POST':
        content_type = 'application/json; charset=utf-8'

        form = RepoSettingForm(request.POST)
        if not form.is_valid():
            return HttpResponse(json.dumps({
                        'error': str(form.errors.values()[0])
                        }), status=400, content_type=content_type)
            
        repo_name = form.cleaned_data['repo_name']
        repo_desc = form.cleaned_data['repo_desc']
        days = form.cleaned_data['days']

        # Edit library info (name, descryption).
        if repo.name != repo_name or repo.desc != repo_desc:
            if not edit_repo(repo_id, repo_name, repo_desc, username):
                err_msg = _(u'Failed to edit library information.')
                return HttpResponse(json.dumps({'error': err_msg}),
                                    status=500, content_type=content_type)

        # set library history
        if days != None and ENABLE_REPO_HISTORY_SETTING:
            res = set_repo_history_limit(repo_id, days)
            if res != 0:
                return HttpResponse(json.dumps({
                            'error': _(u'Failed to save settings on server')
                            }), status=400, content_type=content_type)

        messages.success(request, _(u'Settings saved.'))
        return HttpResponse(json.dumps({'success': True}),
                            content_type=content_type)

    ### handle get request
    repo_owner = seafile_api.get_repo_owner(repo.id)
    history_limit = seaserv.get_repo_history_limit(repo.id)

    full_history_checked = no_history_checked = partial_history_checked = False
    if history_limit > 0:
        partial_history_checked = True
    elif history_limit == 0:
        no_history_checked = True
    else:
        full_history_checked = True

    full_history_enabled = no_history_enabled = partial_history_enabled = True
    days_enabled = True
    if not ENABLE_REPO_HISTORY_SETTING:
        full_history_enabled = no_history_enabled = partial_history_enabled = False
        days_enabled = False
    
    if history_limit <= 0:
        days_enabled = False
        
    return render_to_response('repo_settings.html', {
            'repo': repo,
            'repo_owner': repo_owner,
            'history_limit': history_limit,
<<<<<<< HEAD
            'full_history_checked': full_history_checked,
            'no_history_checked': no_history_checked,
            'partial_history_checked': partial_history_checked,
            'full_history_enabled': full_history_enabled,
            'no_history_enabled': no_history_enabled,
            'partial_history_enabled': partial_history_enabled,
            'days_enabled': days_enabled,
=======
            'repo_password_min_length': REPO_PASSWORD_MIN_LENGTH,
>>>>>>> 96711c3f
            }, context_instance=RequestContext(request))

@login_required
def repo_owner(request, repo_id):
    """Handle post request to transfer library owner.
    """
    if request.method != 'POST':
        raise Http404

    username = request.user.username

    repo = seafile_api.get_repo(repo_id)
    if not repo:
        raise Http404

    # check permission
    is_owner = True if seafile_api.is_repo_owner(username, repo_id) else False
    if not is_owner:
        raise Http404

    content_type = 'application/json; charset=utf-8'
    repo_owner = request.POST.get('repo_owner', '').lower()
    if not is_valid_username(repo_owner):
        return HttpResponse(json.dumps({
                        'error': _('Username %s is not valid.') % repo_owner,
                        }), status=400, content_type=content_type)
        
    try:
        User.objects.get(email=repo_owner)
    except User.DoesNotExist:
        return HttpResponse(json.dumps({
                        'error': _('User %s is not found.') % repo_owner,
                        }), status=400, content_type=content_type)

    if repo_owner and repo_owner != username:
        seafile_api.set_repo_owner(repo_id, repo_owner)

    messages.success(request, _(u'Library %(repo_name)s has been transfered to %(new_owner)s.') % {'repo_name':repo.name, 'new_owner':repo_owner})
    return HttpResponse(json.dumps({'success': True}),
                        content_type=content_type)
        
@login_required
def repo_change_passwd(request, repo_id):
    """Handle post request to change library password.
    """
    if request.method != 'POST':
        raise Http404

    username = request.user.username

    repo = seafile_api.get_repo(repo_id)
    if not repo:
        raise Http404

    # check permission
    is_owner = True if seafile_api.is_repo_owner(username, repo_id) else False
    if not is_owner:
        raise Http404

    content_type = 'application/json; charset=utf-8'
    old_passwd = request.POST.get('old_passwd', '')
    new_passwd = request.POST.get('new_passwd', '')
    try:
        seafile_api.change_repo_passwd(repo_id, old_passwd, new_passwd, username)
    except SearpcError, e:
        return HttpResponse(json.dumps({
                    'error': e.msg,
                    }), status=400, content_type=content_type)

    messages.success(request, _(u'Successfully updated the password of Library %(repo_name)s.') % {'repo_name': repo.name})
    return HttpResponse(json.dumps({'success': True}),
                        content_type=content_type)
    
def upload_error_msg (code):
    err_msg = _(u'Internal Server Error')
    if (code == 0):
        err_msg = _(u'Filename contains invalid character')
    elif (code == 1):
        err_msg = _(u'Duplicated filename')
    elif (code == 2):
        err_msg = _(u'File does not exist')
    elif (code == 3):
        err_msg = _(u'File size surpasses the limit')
    elif (code == 4):
        err_msg = _(u'The space of owner is used up, upload failed')
    elif (code == 5):
        err_msg = _(u'An error occurs during file transfer')
    return err_msg

def upload_file_error(request, repo_id):
    if request.method == 'GET':
        repo = get_repo(repo_id)
        if not repo:
            raise Http404
        parent_dir = request.GET.get('p')
        filename = request.GET.get('fn', '')
        err = request.GET.get('err')
        if not parent_dir or not err:
            return render_error(request, _(u'Invalid url'))

        zipped = gen_path_link (parent_dir, repo.name)

        code = int(err)
        err_msg = upload_error_msg(code)

        return render_to_response('upload_file_error.html', {
                'repo': repo,
                'zipped': zipped,
                'filename': filename,
                'err_msg': err_msg,
                }, context_instance=RequestContext(request))

def update_file_error(request, repo_id):
    if request.method == 'GET':
        repo = get_repo(repo_id)
        if not repo:
            raise Http404
        target_file = request.GET.get('p')
        err = request.GET.get('err')
        if not target_file or not err:
            return render_error(request, _(u'Invalid url'))

        zipped = gen_path_link (target_file, repo.name)

        code = int(err)
        err_msg = upload_error_msg(code)

        return render_to_response('update_file_error.html', {
                'repo': repo,
                'zipped': zipped,
                'err_msg': err_msg,
                }, context_instance=RequestContext(request))
    
@login_required
def repo_history(request, repo_id):
    """
    List library modification histories.
    """
    user_perm = check_repo_access_permission(repo_id, request.user)
    if not user_perm:
        return render_permission_error(request, _(u'Unable to view library modification'))

    repo = get_repo(repo_id)
    if not repo:
        raise Http404

    username = request.user.username
    try:
        server_crypto = UserOptions.objects.is_server_crypto(username)
    except CryptoOptionNotSetError:
        # Assume server_crypto is ``False`` if this option is not set.
        server_crypto = False   
    
    password_set = False
    if repo.props.encrypted and \
            (repo.enc_version == 1 or (repo.enc_version == 2 and server_crypto)):
        try:
            ret = seafserv_rpc.is_passwd_set(repo_id, username)
            if ret == 1:
                password_set = True
        except SearpcError, e:
            return render_error(request, e.msg)

        if not password_set:
            return HttpResponseRedirect(reverse('repo', args=[repo_id]))

    try:
        current_page = int(request.GET.get('page', '1'))
        per_page = int(request.GET.get('per_page', '25'))
    except ValueError:
        current_page = 1
        per_page = 25

    commits_all = get_commits(repo_id, per_page * (current_page -1),
                              per_page + 1)
    commits = commits_all[:per_page]
    for c in commits:
        c.show = False if new_merge_with_no_conflict(c) else True

    if len(commits_all) == per_page + 1:
        page_next = True
    else:
        page_next = False

        
    search_repo_id = None
    if not repo.encrypted:
        search_repo_id = repo.id

    return render_to_response('repo_history.html', {
            "repo": repo,
            "commits": commits,
            'current_page': current_page,
            'prev_page': current_page-1,
            'next_page': current_page+1,
            'per_page': per_page,
            'page_next': page_next,
            'user_perm': user_perm,
            'search_repo_id': search_repo_id,
            }, context_instance=RequestContext(request))

@login_required
def repo_view_snapshot(request, repo_id):
    """List repo snapshots.
    """
    if not access_to_repo(request, repo_id, ''):
        return render_permission_error(request, _(u'Unable to view library snapshots'))

    repo = get_repo(repo_id)
    if not repo:
        raise Http404

    username = request.user.username
    try:
        server_crypto = UserOptions.objects.is_server_crypto(username)
    except CryptoOptionNotSetError:
        # Assume server_crypto is ``False`` if this option is not set.
        server_crypto = False   
    
    password_set = False
    if repo.props.encrypted and \
            (repo.enc_version == 1 or (repo.enc_version == 2 and server_crypto)):
        try:
            ret = seafserv_rpc.is_passwd_set(repo_id, username)
            if ret == 1:
                password_set = True
        except SearpcError, e:
            return render_error(request, e.msg)

        if not password_set:
            return HttpResponseRedirect(reverse('repo', args=[repo_id]))

    try:
        current_page = int(request.GET.get('page', '1'))
        per_page = int(request.GET.get('per_page', '25'))
    except ValueError:
        current_page = 1
        per_page = 25

    # don't show the current commit
    commits_all = get_commits(repo_id, per_page * (current_page -1) + 1,
                              per_page + 1)
    commits = commits_all[:per_page]

    if len(commits_all) == per_page + 1:
        page_next = True
    else:
        page_next = False

    search_repo_id = None
    if not repo.encrypted:
        search_repo_id = repo.id

    return render_to_response('repo_view_snapshot.html', {
            "repo": repo,
            "commits": commits,
            'current_page': current_page,
            'prev_page': current_page-1,
            'next_page': current_page+1,
            'per_page': per_page,
            'page_next': page_next,
            'search_repo_id': search_repo_id,
            }, context_instance=RequestContext(request))

@login_required
def repo_history_revert(request, repo_id):
    repo = get_repo(repo_id)
    if not repo:
        raise Http404

    if not access_to_repo(request, repo_id):
        return render_permission_error(request, _(u'You have no permission to restore library'))

    username = request.user.username
    try:
        server_crypto = UserOptions.objects.is_server_crypto(username)
    except CryptoOptionNotSetError:
        # Assume server_crypto is ``False`` if this option is not set.
        server_crypto = False   
    
    password_set = False
    if repo.props.encrypted and \
            (repo.enc_version == 1 or (repo.enc_version == 2 and server_crypto)):
        try:
            ret = seafserv_rpc.is_passwd_set(repo_id, username)
            if ret == 1:
                password_set = True
        except SearpcError, e:
            return render_error(request, e.msg)

        if not password_set:
            return HttpResponseRedirect(reverse('repo', args=[repo_id]))

    commit_id = request.GET.get('commit_id', '')
    if not commit_id:
        return render_error(request, _(u'Please specify history ID'))

    try:
        seafserv_threaded_rpc.revert_on_server(repo_id, commit_id, request.user.username)
    except SearpcError, e:
        if e.msg == 'Bad arguments':
            return render_error(request, _(u'Invalid arguments'))
        elif e.msg == 'No such repo':
            return render_error(request, _(u'Library does not exist'))
        elif e.msg == "Commit doesn't exist":
            return render_error(request, _(u'History you specified does not exist'))
        else:
            return render_error(request, _(u'Unknown error'))

    return HttpResponseRedirect(reverse(repo_history, args=[repo_id]))

def fpath_to_link(repo_id, path, is_dir=False):
    """Translate file path of a repo to its view link"""
    if is_dir:
        url = reverse("repo", args=[repo_id])
    else:
        url = reverse("repo_view_file", args=[repo_id])

    href = url + '?p=/%s' % urllib2.quote(path.encode('utf-8'))

    return '<a href="%s">%s</a>' % (href, path)

def get_diff(repo_id, arg1, arg2):
    lists = {'new' : [], 'removed' : [], 'renamed' : [], 'modified' : [], \
                 'newdir' : [], 'deldir' : []}

    diff_result = seafserv_threaded_rpc.get_diff(repo_id, arg1, arg2)
    if not diff_result:
        return lists

    for d in diff_result:
        if d.status == "add":
            lists['new'].append(fpath_to_link(repo_id, d.name))
        elif d.status == "del":
            lists['removed'].append(d.name)
        elif d.status == "mov":
            lists['renamed'].append(d.name + " ==> " + fpath_to_link(repo_id, d.new_name))
        elif d.status == "mod":
            lists['modified'].append(fpath_to_link(repo_id, d.name))
        elif d.status == "newdir":
            lists['newdir'].append(fpath_to_link(repo_id, d.name, is_dir=True))
        elif d.status == "deldir":
            lists['deldir'].append(d.name)

    return lists

@login_required
def repo_history_changes(request, repo_id):
    if not request.is_ajax():
        return Http404

    changes = {}
    content_type = 'application/json; charset=utf-8'

    if not access_to_repo(request, repo_id, ''):
        return HttpResponse(json.dumps(changes), content_type=content_type)

    repo = get_repo(repo_id)
    if not repo:
        return HttpResponse(json.dumps(changes), content_type=content_type)

    username = request.user.username
    try:
        server_crypto = UserOptions.objects.is_server_crypto(username)
    except CryptoOptionNotSetError:
        # Assume server_crypto is ``False`` if this option is not set.
        server_crypto = False   
    
    if repo.encrypted and \
            (repo.enc_version == 1 or (repo.enc_version == 2 and server_crypto)) \
            and not is_passwd_set(repo_id, username):
        return HttpResponse(json.dumps(changes), content_type=content_type)

    commit_id = request.GET.get('commit_id', '')
    if not commit_id:
        return HttpResponse(json.dumps(changes), content_type=content_type)

    changes = get_diff(repo_id, '', commit_id)

    c = get_commit(commit_id)
    if c.parent_id is None:
        # A commit is a first commit only if it's parent id is None.
        changes['cmt_desc'] = repo.desc
    elif c.second_parent_id is None:
        # Normal commit only has one parent.
        if c.desc.startswith('Changed library'):
            changes['cmt_desc'] = _('Changed library name or description')
    else:
        # A commit is a merge only if it has two parents.
        changes['cmt_desc'] = _('No conflict in the merge.')

    return HttpResponse(json.dumps(changes), content_type=content_type)

@login_required
def modify_token(request, repo_id):
    if not validate_owner(request, repo_id):
        return HttpResponseRedirect(reverse('repo', args=[repo_id]))

    token = request.POST.get('token', '')
    if token:
        seafserv_threaded_rpc.set_repo_token(repo_id, token)

    return HttpResponseRedirect(reverse('repo', args=[repo_id]))

def create_default_library(username):
    """Create a default library for user, and copy all the stuffs from system
    library into it.
    
    Arguments:
    - `username`:
    """
    default_repo = seafile_api.create_repo(name=_("My Library"),
                                           desc=_("My Library"),
                                           username=username,
                                           passwd=None)
    sys_repo_id = get_system_default_repo_id()
    dirents = seafile_api.list_dir_by_path(sys_repo_id, '/')
    for e in dirents:
        obj_name = e.obj_name
        seafile_api.copy_file(sys_repo_id, '/', obj_name,
                              default_repo, '/', obj_name, username)
    UserOptions.objects.set_default_repo(username, default_repo)

    return default_repo
    
@login_required
def myhome(request):
    username = request.user.username

    def get_abbrev_origin_path(repo_name, path):
        if len(path) > 20:
            abbrev_path = path[-20:]
            return repo_name + '/...' + abbrev_path
        else:
            return repo_name + path

    # compose abbrev origin path for display
    sub_repos = []
    sub_lib_enabled = UserOptions.objects.is_sub_lib_enabled(username)
    if ENABLE_SUB_LIBRARY and sub_lib_enabled:
        sub_repos = seafile_api.get_virtual_repos_by_owner(username)
        for repo in sub_repos:
            repo.abbrev_origin_path = get_abbrev_origin_path(repo.origin_repo_name,
                                                             repo.origin_path)
        calculate_repos_last_modify(sub_repos)
        sub_repos.sort(lambda x, y: cmp(y.latest_modify, x.latest_modify))

    # mine
    owned_repos = seafile_api.get_owned_repo_list(username)
    calculate_repos_last_modify(owned_repos)
    owned_repos.sort(lambda x, y: cmp(y.latest_modify, x.latest_modify))

    # misc
    autocomp_groups = joined_groups = request.user.joined_groups
    contacts = Contact.objects.get_contacts_by_user(username)
    allow_public_share = False if request.cloud_mode else True

    # user guide
    need_guide = False
    if len(owned_repos) == 0:
        need_guide = UserOptions.objects.is_user_guide_enabled(username)
        if need_guide:
            UserOptions.objects.disable_user_guide(username)
            # create a default library for user
            create_default_library(username)

            # refetch owned repos
            owned_repos = seafile_api.get_owned_repo_list(username)
            calculate_repos_last_modify(owned_repos)
            
    repo_create_url = reverse(repo_create)
            
    return render_to_response('myhome.html', {
            "owned_repos": owned_repos,
            "contacts": contacts,
            "autocomp_groups": autocomp_groups,
            "joined_groups": joined_groups,
            "create_shared_repo": False,
            "allow_public_share": allow_public_share,
            "ENABLE_SUB_LIBRARY": ENABLE_SUB_LIBRARY,
            "need_guide": need_guide,
            "sub_lib_enabled": sub_lib_enabled,
            "sub_repos": sub_repos,
            "repo_create_url": repo_create_url,
            }, context_instance=RequestContext(request))

@login_required
def starred(request):
    """List starred files.
    
    Arguments:
    - `request`:
    """
    username = request.user.username
    starred_files = UserStarredFiles.objects.get_starred_files_by_username(
        username)

    return render_to_response('starred.html', {
            "starred_files": starred_files,
            }, context_instance=RequestContext(request))

@login_required
def client_mgmt(request):
    username = request.user.username

    clients = []
    try:
        clients = seafile_api.list_repo_tokens_by_email(username)
    except:
        pass

    filter_clients = []
    for c in clients:
        if c.peer_name is not None:
            filter_clients.append(c)

    if filter_clients:
        filter_clients.sort(key=lambda client: client.peer_name)
        for i, client in enumerate(filter_clients):
            if i == 0:
                client.show_peer_name = True
            else:
                if client.peer_name != filter_clients[i-1].peer_name:
                    client.show_peer_name = True

    return render_to_response('client_mgmt.html', {
            'clients': filter_clients,
            }, context_instance=RequestContext(request))

@login_required
def client_unsync(request):
    if not request.is_ajax():
        raise Http404

    content_type = 'application/json; charset=utf-8'

    repo_id = request.GET.get('repo_id', '')
    token = request.GET.get('token', '')

    if not (repo_id and token):
        return HttpResponse(json.dumps({'error': _(u'Argument missing')}),
                status=400, content_type=content_type)

    username = request.user.username
    try:
        seafile_api.delete_repo_token(repo_id, token, username)
        return HttpResponse(json.dumps({'success': True}),
                content_type=content_type)
    except:
        return HttpResponse(json.dumps({'error': _(u'Internal server error')}),
                status=500, content_type=content_type)

# @login_required
# def innerpub_msg_reply(request, msg_id):
#     """Show inner pub message replies, and process message reply in ajax"""
    
#     content_type = 'application/json; charset=utf-8'
#     if request.is_ajax():
#         ctx = {}
#         if request.method == 'POST':
#             form = MessageReplyForm(request.POST)

#             # TODO: invalid form
#             if form.is_valid():
#                 msg = form.cleaned_data['message']
#                 try:
#                     innerpub_msg = InnerPubMsg.objects.get(id=msg_id)
#                 except InnerPubMsg.DoesNotExist:
#                     return HttpResponseBadRequest(content_type=content_type)
            
#                 msg_reply = InnerPubMsgReply()
#                 msg_reply.reply_to = innerpub_msg
#                 msg_reply.from_email = request.user.username
#                 msg_reply.message = msg
#                 msg_reply.save()

#                 ctx['reply'] = msg_reply
#                 html = render_to_string("group/group_reply_new.html", ctx)

#         else:
#             try:
#                 msg = InnerPubMsg.objects.get(id=msg_id)
#             except InnerPubMsg.DoesNotExist:
#                 raise HttpResponse(status=400)

#             replies = InnerPubMsgReply.objects.filter(reply_to=msg)
#             ctx['replies'] = replies
#             html = render_to_string("group/group_reply_list.html", ctx)

#         serialized_data = json.dumps({"html": html})
#         return HttpResponse(serialized_data, content_type=content_type)
#     else:
#         return HttpResponseBadRequest(content_type=content_type)

@login_required    
def public_repo_create(request):
    '''
    Handle ajax post to create public repo.
    
    '''
    if not request.is_ajax() or request.method != 'POST':
        return Http404

    result = {}
    content_type = 'application/json; charset=utf-8'
    
    form = SharedRepoCreateForm(request.POST)
    if not form.is_valid():
        result['error'] = str(form.errors.values()[0])
        return HttpResponseBadRequest(json.dumps(result),
                                      content_type=content_type)

    repo_name = form.cleaned_data['repo_name']
    repo_desc = form.cleaned_data['repo_desc']
    permission = form.cleaned_data['permission']
    encryption = int(form.cleaned_data['encryption'])

    uuid = form.cleaned_data['uuid']
    magic_str = form.cleaned_data['magic_str']
    encrypted_file_key = form.cleaned_data['encrypted_file_key']

    user = request.user.username

    try:
        if not encryption:
            repo_id = seafile_api.create_repo(repo_name, repo_desc, user, None)
        else:
            repo_id = seafile_api.create_enc_repo(uuid, repo_name, repo_desc, user, magic_str, encrypted_file_key, enc_version=2)

        # set this repo as inner pub
        seafile_api.add_inner_pub_repo(repo_id, permission)
        #seafserv_threaded_rpc.set_inner_pub_repo(repo_id, permission)
    except SearpcError as e:
        repo_id = None
        logger.error(e)

    if not repo_id:
        result['error'] = _(u'Internal Server Error')
        return HttpResponse(json.dumps(result), status=500,
                                      content_type=content_type)
    else:
        result['success'] = True
        repo_created.send(sender=None,
                          org_id=-1,
                          creator=user,
                          repo_id=repo_id,
                          repo_name=repo_name)
        return HttpResponse(json.dumps(result), content_type=content_type)

@login_required
def unsetinnerpub(request, repo_id):
    repo = get_repo(repo_id)
    if not repo:
        messages.error(request, _('Failed to unshare the library, as it does not exist.'))
        return HttpResponseRedirect(reverse('share_admin'))

    try:
        unset_inner_pub_repo(repo_id)
        messages.success(request, _('Unshare "%s" successfully.') % repo.name)
    except SearpcError:
        messages.error(request, _('Failed to unshare "%s".') % repo.name)

    referer = request.META.get('HTTP_REFERER', None)
    next = settings.SITE_ROOT if referer is None else referer

    return HttpResponseRedirect(next)

# @login_required
# def ownerhome(request, owner_name):
#     owned_repos = []
#     quota_usage = 0

#     owned_repos = seafserv_threaded_rpc.list_owned_repos(owner_name)
#     quota_usage = seafserv_threaded_rpc.get_user_quota_usage(owner_name)

#     user_dict = user_info(request, owner_name)
    
#     return render_to_response('ownerhome.html', {
#             "owned_repos": owned_repos,
#             "quota_usage": quota_usage,
#             "owner": owner_name,
#             "user_dict": user_dict,
#             }, context_instance=RequestContext(request))

@login_required
def repo_set_access_property(request, repo_id):
    ap = request.GET.get('ap', '')
    seafserv_threaded_rpc.repo_set_access_property(repo_id, ap)
        
    return HttpResponseRedirect(reverse('repo', args=[repo_id]))

@login_required    
def repo_del_file(request, repo_id):
    if check_repo_access_permission(repo_id, request.user) != 'rw':
        return render_permission_error(request, _('Failed to delete file.'))

    parent_dir = request.GET.get("p", "/")
    file_name = request.GET.get("file_name")
    user = request.user.username
    try:
        seafserv_threaded_rpc.del_file(repo_id, parent_dir, file_name, user)
        messages.success(request, _(u'%s successfully deleted.') % file_name)
    except:
        messages.error(request, _(u'Internal error. Failed to delete %s.') % file_name)

    url = reverse('repo', args=[repo_id]) + ('?p=%s' % urllib2.quote(parent_dir.encode('utf-8')))
    return HttpResponseRedirect(url)
   
def repo_access_file(request, repo_id, obj_id):
    repo = get_repo(repo_id)
    if not repo:
        raise Http404

    password_set = False
    if repo.props.encrypted:
        try:
            ret = seafserv_rpc.is_passwd_set(repo_id, request.user.username)
            if ret == 1:
                password_set = True
        except SearpcError, e:
            return render_error(request, e.msg)

    if repo.props.encrypted and not password_set:
        return HttpResponseRedirect(reverse('repo', args=[repo_id]))

    op = request.GET.get('op', 'view')
    file_name = request.GET.get('file_name', '')

    if op == 'del':
        return repo_del_file(request, repo_id)

    # If vistor's file shared token in url params matches the token in db,
    # then we know the vistor is from file shared link.
    share_token = request.GET.get('t', '')
    fileshare = FileShare.objects.get(token=share_token) if share_token else None
    shared_by = None
    if fileshare:
        from_shared_link = True
        shared_by = fileshare.username
    else:
        from_shared_link = False

    username = request.user.username
    path = request.GET.get('p', '')
    if check_repo_access_permission(repo_id, request.user) or \
            get_file_access_permission(repo_id, path, username) or from_shared_link:
        # Get a token to access file
        token = seafserv_rpc.web_get_access_token(repo_id, obj_id, op, username)
    else:
        return render_permission_error(request, _(u'Unable to access file'))

    redirect_url = gen_file_get_url(token, file_name)

    if from_shared_link:
        # send stats message
        try:
            file_size = seafserv_threaded_rpc.get_file_size(obj_id)
            send_message('seahub.stats', 'file-download\t%s\t%s\t%s\t%s' % \
                         (repo.id, shared_by, obj_id, file_size))
        except Exception, e:
            logger.error('Error when sending file-download message: %s' % str(e))

    return HttpResponseRedirect(redirect_url)

def get_repo_download_url(request, repo_id):
    repo = seafserv_threaded_rpc.get_repo(repo_id)    
    repo_name = repo.props.name
    quote_repo_name = quote(repo_name.encode('utf-8'))
    encrypted = repo.props.encrypted
    if encrypted:
        enc = '1'
    else:
        enc = ''
    relay_id = get_session_info().id
    if not relay_id:
        return '', _(u"Failed to download library, unable to find server")

    try:
        token = seafserv_threaded_rpc.generate_repo_token \
                (repo_id, request.user.username)
    except Exception, e:
        return '', str(e)

    addr, port = get_ccnet_server_addr_port ()

    if not (addr and port):
        return '', _(u"Invalid server setting")

    ccnet_applet_root = get_ccnetapplet_root()
    email = urllib2.quote(request.user.username.encode('utf-8'))

    url = ccnet_applet_root + "/repo/download/"
    
    url += "?relay_id=%s&relay_addr=%s&relay_port=%s" % (relay_id, addr, port)
    url += "&email=%s&token=%s" % (email, token)
    url += "&repo_id=%s&repo_name=%s" % (repo_id, quote_repo_name)
    if enc:
        url += "&encrypted=1&magic=%s&enc_ver=%s" % (repo.magic, repo.enc_version)
        if repo.enc_version == 2 and repo.random_key:
            url += "&key=%s" % repo.random_key

    return url, ''
 
@login_required
def repo_download(request):
    repo_id = request.GET.get('repo_id', '')
    repo = get_repo(repo_id)
    if repo is None:
        raise Http404
    
    download_url, err = get_repo_download_url(request, repo_id)
    if err:
        return render_to_response('error.html', {
            "error_msg": err
        }, context_instance=RequestContext(request))

    return HttpResponseRedirect(download_url)

@login_required
def seafile_access_check(request):
    repo_id = request.GET.get('repo_id', '')
    repo = get_repo(repo_id)
    if repo is None:
        raise Http404

    applet_root = get_ccnetapplet_root()
    download_url, err = get_repo_download_url (request, repo_id)
    if err:
        return render_to_response('error.html', {
                "error_msg": err
                }, context_instance=RequestContext(request))
    
    return render_to_response('seafile_access_check.html', {
            'repo_id': repo_id,
            'applet_root': applet_root,
            'download_url': download_url,
            }, context_instance=RequestContext(request))


@login_required
def file_upload_progress_page(request):
    '''
    As iframe in repo_upload_file.html, for solving problem in chrome.

    '''
    uuid = request.GET.get('uuid', '')
    httpserver_root = get_httpserver_root()
    upload_progress_con_id = request.GET.get('upload_progress_con_id', '')
    return render_to_response('file_upload_progress_page.html', {
            'uuid': uuid,
            'httpserver_root': httpserver_root,
            'upload_progress_con_id': upload_progress_con_id,
            }, context_instance=RequestContext(request))

@login_required    
def validate_filename(request):
    repo_id     = request.GET.get('repo_id')
    filename    = request.GET.get('filename')

    if not (repo_id and filename):
        return render_error(request)

    result = {'ret':'yes'}

    try:
        ret = is_valid_filename(filename)
    except SearpcError:
        result['ret'] = 'error'
    else:
        result['ret'] = 'yes' if ret == 1 else 'no'

    content_type = 'application/json; charset=utf-8'
    return HttpResponse(json.dumps(result), content_type=content_type)

@login_required    
def repo_create(request):
    '''
    Handle ajax post to create a library.
    
    '''
    if not request.is_ajax() or request.method != 'POST':
        return Http404

    result = {}
    content_type = 'application/json; charset=utf-8'

    form = RepoCreateForm(request.POST)
    if not form.is_valid():
        result['error'] = str(form.errors.values()[0])
        return HttpResponseBadRequest(json.dumps(result),
                                      content_type=content_type)

    repo_name = form.cleaned_data['repo_name']
    repo_desc = form.cleaned_data['repo_desc']
    encryption = int(form.cleaned_data['encryption'])

    uuid = form.cleaned_data['uuid']
    magic_str = form.cleaned_data['magic_str']
    encrypted_file_key = form.cleaned_data['encrypted_file_key']

    username = request.user.username

    try:
        if not encryption:
            repo_id = seafile_api.create_repo(repo_name, repo_desc, username,
                                              None)
        else:
            repo_id = seafile_api.create_enc_repo(
                uuid, repo_name, repo_desc, username,
                magic_str, encrypted_file_key, enc_version=2)
    except SearpcError, e:
        repo_id = None

    if not repo_id:
        result['error'] = _(u"Internal Server Error")
        return HttpResponse(json.dumps(result), status=500,
                            content_type=content_type)
    else:
        try:
            default_lib = (int(request.GET.get('default_lib', 0)) == 1)
        except ValueError:
            default_lib = False
        if default_lib:
            UserOptions.objects.set_default_repo(username, repo_id)

        result = {
            'repo_id': repo_id,
            'repo_name': repo_name,
            'repo_desc': repo_desc,
            'repo_enc': encryption,
        }
        repo_created.send(sender=None,
                          org_id=-1,
                          creator=username,
                          repo_id=repo_id,
                          repo_name=repo_name)
        return HttpResponse(json.dumps(result), content_type=content_type)

def render_file_revisions (request, repo_id):
    """List all history versions of a file."""
    path = request.GET.get('p', '/')
    if path[-1] == '/':
        path = path[:-1]
    u_filename = os.path.basename(path)

    if not path:
        return render_error(request)

    repo = get_repo(repo_id)
    if not repo:
        error_msg = _(u"Library does not exist")
        return render_error(request, error_msg)

    filetype = get_file_type_and_ext(u_filename)[0].lower()
    if filetype == 'text' or filetype == 'markdown':
        can_compare = True
    else:
        can_compare = False

    try:
        commits = seafserv_threaded_rpc.list_file_revisions(repo_id, path,
                                                            -1, -1)
    except SearpcError, e:
        logger.error(e.msg)
        return render_error(request, e.msg)

    if not commits:
        return render_error(request)
        
    # Check whether user is repo owner
    if validate_owner(request, repo_id):
        is_owner = True
    else:
        is_owner = False

    cur_path = path
    for commit in commits:
        commit.path = cur_path
        if commit.rev_renamed_old_path:
            cur_path = '/' + commit.rev_renamed_old_path

    zipped = gen_path_link(path, repo.name)

    search_repo_id = None
    if not repo.encrypted:
        search_repo_id = repo.id

    return render_to_response('file_revisions.html', {
        'repo': repo,
        'path': path,
        'u_filename': u_filename,
        'zipped': zipped,
        'commits': commits,
        'is_owner': is_owner,
        'can_compare': can_compare,
        'search_repo_id': search_repo_id,
        }, context_instance=RequestContext(request))

@login_required
def repo_revert_file (request, repo_id):
    commit_id = request.GET.get('commit')
    path      = request.GET.get('p')
    from_page = request.GET.get('from')

    if not (commit_id and path and from_page):
        return render_error(request, _(u"Invalid arguments"))

    try:
        ret = seafserv_threaded_rpc.revert_file (repo_id, commit_id,
                            path.encode('utf-8'), request.user.username)
    except Exception, e:
        return render_error(request, str(e))
    else:
        if from_page == 'repo_history':
            # When revert file from repo history, we redirect to repo history
            url = reverse('repo', args=[repo_id]) + u'?commit_id=%s&history=y' % commit_id
        elif from_page == 'recycle':
            # When revert from recycle page, redirect to recycle page.
            url = reverse('repo_recycle_view', args=[repo_id])
        else:
            # When revert file from file history, we redirect to parent dir of this file
            parent_dir = os.path.dirname(path)
            url = reverse('repo', args=[repo_id]) + ('?p=%s' % urllib2.quote(parent_dir.encode('utf-8')))

        if ret == 1:
            root_url = reverse('repo', args=[repo_id]) + u'?p=/'
            msg = _(u'Successfully revert %(path)s to <a href="%(root)s">root directory.</a>') % {"path":path.lstrip('/'), "root":root_url}
            messages.add_message(request, messages.INFO, msg)
        else:
            file_view_url = reverse('repo_view_file', args=[repo_id]) + u'?p=' + urllib2.quote(path.encode('utf-8'))
            msg = _(u'Successfully revert <a href="%(url)s">%(path)s</a>') % {"url":file_view_url, "path":path.lstrip('/')}
            messages.add_message(request, messages.INFO, msg)
        return HttpResponseRedirect(url)

@login_required
def repo_revert_dir (request, repo_id):
    commit_id = request.GET.get('commit')
    path      = request.GET.get('p')

    if not (commit_id and path):
        return render_error(request, _(u"Invalid arguments"))

    try:
        ret = seafserv_threaded_rpc.revert_dir (repo_id, commit_id,
                            path.encode('utf-8'), request.user.username)
    except Exception, e:
        return render_error(request, str(e))
    else:
        url = reverse('repo_recycle_view', args=[repo_id])

        if ret == 1:
            root_url = reverse('repo', args=[repo_id]) + u'?p=/'
            msg = _(u'Successfully revert %(path)s to <a href="%(url)s">root directory.</a>') % {"path":path.lstrip('/'), "url":root_url}
            messages.add_message(request, messages.INFO, msg)
        else:
            dir_view_url = reverse('repo', args=[repo_id]) + u'?p=' + urllib2.quote(path.encode('utf-8'))
            msg = _(u'Successfully revert <a href="%(url)s">%(path)s</a>') % {"url":dir_view_url, "path":path.lstrip('/')}
            messages.add_message(request, messages.INFO, msg)
        return HttpResponseRedirect(url)

@login_required
def file_revisions(request, repo_id):
    if request.method != 'GET':
        return render_error(request)

    op = request.GET.get('op')
    if not op:
        return render_file_revisions(request, repo_id)
    elif op != 'download':
        return render_error(request)

    commit_id  = request.GET.get('commit')
    path = request.GET.get('p')

    if not (commit_id and path):
        return render_error(request)

    if op == 'download':
        def handle_download():
            parent_dir = os.path.dirname(path)
            file_name  = os.path.basename(path)
            seafdir = seafile_api.list_dir_by_commit_and_path (commit_id,
                                                               parent_dir)
            if not seafdir:
                return render_error(request)

            # for ...  else ...
            for dirent in seafdir:
                if dirent.obj_name == file_name:
                    break
            else:
                return render_error(request)

            url = reverse('repo_access_file', args=[repo_id, dirent.obj_id])
            url += '?file_name=%s&op=download' % urllib2.quote(file_name.encode('utf-8'))
            return HttpResponseRedirect(url)

        try:
            return handle_download()
        except Exception, e:
            return render_error(request, str(e))

def view_shared_dir(request, token):
    assert token is not None    # Checked by URLconf

    try:
        fileshare = FileShare.objects.get(token=token)
    except FileShare.DoesNotExist:
        raise Http404

    if fileshare.use_passwd:
        valid_access = cache.get('SharedLink_' + request.user.username + token, False)
        if not valid_access:
            d = { 'token': token, 'view_name': 'view_shared_dir', }
            if request.method == 'POST':
                post_values = request.POST.copy()
                post_values['enc_password'] = fileshare.password
                form = SharedLinkPasswordForm(post_values)
                d['form'] = form
                if form.is_valid():
                    # set cache for non-anonymous user
                    if request.user.is_authenticated():
                        cache.set('SharedLink_' + request.user.username + token, True,
                                  settings.SHARE_ACCESS_PASSWD_TIMEOUT)
                else:
                    return render_to_response('share_access_validation.html', d,
                                              context_instance=RequestContext(request))
            else:
                return render_to_response('share_access_validation.html', d,
                                          context_instance=RequestContext(request))

    username = fileshare.username
    repo_id = fileshare.repo_id
    path = request.GET.get('p', '')
    path = fileshare.path if not path else path
    if path[-1] != '/':         # Normalize dir path 
        path += '/'
    
    if not path.startswith(fileshare.path): 
        path = fileshare.path   # Can not view upper dir of shared dir

    repo = get_repo(repo_id)
    if not repo:
        raise Http404

    dir_name = os.path.basename(path[:-1])
    current_commit = get_commits(repo_id, 0, 1)[0]
    file_list, dir_list = get_repo_dirents(request, repo_id, current_commit,
                                           path)
    zipped = gen_path_link(path, '')

    if path == fileshare.path:  # When user view the shared dir..
        # increase shared link view_cnt, 
        fileshare = FileShare.objects.get(token=token)
        fileshare.view_cnt = F('view_cnt') + 1
        fileshare.save()
    
    return render_to_response('view_shared_dir.html', {
            'repo': repo,
            'token': token,
            'path': path,
            'username': username,
            'dir_name': dir_name,
            'file_list': file_list,
            'dir_list': dir_list,
            'zipped': zipped,
            }, context_instance=RequestContext(request))

def view_shared_upload_link(request, token):
    assert token is not None    # Checked by URLconf

    try:
        uploadlink = UploadLinkShare.objects.get(token=token)
    except UploadLinkShare.DoesNotExist:
        raise Http404

    if uploadlink.use_passwd:
        valid_access = cache.get('SharedUploadLink_' + request.user.username + token, False)
        if not valid_access:
            d = { 'token': token, 'view_name': 'view_shared_upload_link', }
            if request.method == 'POST':
                post_values = request.POST.copy()
                post_values['enc_password'] = uploadlink.password
                form = SharedLinkPasswordForm(post_values)
                d['form'] = form
                if form.is_valid():
                    # set cache for non-anonymous user
                    if request.user.is_authenticated():
                        cache.set('SharedUploadLink_' + request.user.username + token, True,
                                  settings.SHARE_ACCESS_PASSWD_TIMEOUT)
                else:
                    return render_to_response('share_access_validation.html', d,
                                              context_instance=RequestContext(request))
            else:
                return render_to_response('share_access_validation.html', d,
                                          context_instance=RequestContext(request))

    username = uploadlink.username
    repo_id = uploadlink.repo_id
    path = uploadlink.path
    dir_name = os.path.basename(path[:-1])

    repo = get_repo(repo_id)
    if not repo:
        raise Http404

    uploadlink.view_cnt = F('view_cnt') + 1
    uploadlink.save()

    max_upload_file_size = MAX_UPLOAD_FILE_SIZE
    no_quota = True if seaserv.check_quota(repo_id) < 0 else False

    token = seafile_api.get_httpserver_access_token(repo_id, 'dummy',
                                                    'upload', request.user.username)
    ajax_upload_url = gen_file_upload_url(token, 'upload-api').replace('api', 'aj')

    return render_to_response('view_shared_upload_link.html', {
            'repo': repo,
            'token': token,
            'path': path,
            'username': username,
            'dir_name': dir_name,
            'max_upload_file_size': max_upload_file_size,
            'no_quota': no_quota,
            'ajax_upload_url': ajax_upload_url
            }, context_instance=RequestContext(request))

def demo(request):
    """
    Login as demo account.
    """
    user = User.objects.get(email='demo@seafile.com')
    for backend in get_backends():
        user.backend = "%s.%s" % (backend.__module__, backend.__class__.__name__)

    auth_login(request, user)

    redirect_to = settings.SITE_ROOT
    return HttpResponseRedirect(redirect_to)

@login_required
def pubrepo(request):
    """
    Show public libraries.
    """
    if request.cloud_mode:
        # Users are not allowed to see public information when in cloud mode.
        raise Http404
    else:
        username = request.user.username
        public_repos = list_inner_pub_repos(username)
        for r in public_repos:
            if r.user == username:
                r.share_from_me = True
        return render_to_response('pubrepo.html', {
                'public_repos': public_repos,
                'create_shared_repo': True,
                }, context_instance=RequestContext(request))

@login_required
def pubgrp(request):
    """
    Show public groups.
    """
    if request.cloud_mode:
        # Users are not allowed to see public information when in cloud mode.
        raise Http404
    else:
        groups = get_personal_groups(-1, -1)
        return render_to_response('pubgrp.html', {
                'groups': groups,
                }, context_instance=RequestContext(request))

@login_required
def pubuser(request):
    """
    Show public users.
    """
    if request.cloud_mode:
        # Users are not allowed to see public information when in cloud mode.
        raise Http404
    else:
        emailusers_count = seaserv.count_emailusers()
        '''paginate'''
        # Make sure page request is an int. If not, deliver first page.
        try:
            current_page = int(request.GET.get('page', '1'))
        except ValueError:
            current_page = 1
        per_page = 20           # show 20 users per-page

        # Get ldap users first, if no users found, use database.
        users_plus_one = seaserv.get_emailusers('LDAP',
                                                per_page * (current_page - 1),
                                                per_page + 1)
        if len(users_plus_one) == 0:
            users_plus_one = seaserv.get_emailusers('DB',
                                                per_page * (current_page - 1),
                                                per_page + 1)

        has_prev = False if current_page == 1 else True
        has_next = True if len(users_plus_one) == per_page + 1 else False
        num_pages = int(ceil(emailusers_count / float(per_page)))
        page_range = get_page_range(current_page, num_pages)

        users = users_plus_one[:per_page]
        username = request.user.username
        contacts = Contact.objects.get_contacts_by_user(username)
        contact_emails = [] 
        for c in contacts:
            contact_emails.append(c.contact_email)
        for u in users:
            if u.email == username or u.email in contact_emails:
                u.can_be_contact = False
            else:
                u.can_be_contact = True 

        return render_to_response('pubuser.html', {
                'users': users,
                'current_page': current_page,
                'has_prev': has_prev,
                'has_next': has_next,
                'page_range': page_range, 
                }, context_instance=RequestContext(request))

def repo_set_password(request):
    content_type = 'application/json; charset=utf-8'

    form = RepoPassowrdForm(request.POST)
    if form.is_valid():
        return HttpResponse(json.dumps({'success': True}), content_type=content_type)
    else:
        return HttpResponse(json.dumps({'error': str(form.errors.values()[0])}),
                status=400, content_type=content_type)

def i18n(request):
    """
    Set client language preference, lasts for one month

    """
    from django.conf import settings
    next = request.META.get('HTTP_REFERER', None)
    if not next:
        next = settings.SITE_ROOT
    
    lang = request.GET.get('lang', 'en')

    res = HttpResponseRedirect(next)
    res.set_cookie(settings.LANGUAGE_COOKIE_NAME, lang, max_age=30*24*60*60)

    return res

def repo_download_dir(request, repo_id):
    repo = get_repo(repo_id)
    if not repo:
        return render_error(request, _(u'Library does not exist'))

    path = request.GET.get('p', '/')
    if path[-1] != '/':         # Normalize dir path
        path += '/'

    if len(path) > 1:
        dirname = os.path.basename(path.rstrip('/')) # Here use `rstrip` to cut out last '/' in path
    else:
        dirname = repo.name
        
    allow_download = False
    fileshare_token = request.GET.get('t', '')
    from_shared_link = False
    shared_by = None
    if fileshare_token:         # download dir from dir shared link
        try:
            fileshare = FileShare.objects.get(token=fileshare_token)
        except FileShare.DoesNotExist:
            raise Http404

        # Can not download upper dir of shared dir.
        allow_download = True if path.startswith(fileshare.path) else False
        from_shared_link = True
        shared_by = fileshare.username
    else:
        allow_download = True if check_repo_access_permission(
            repo_id, request.user) else False

    if allow_download:
        dir_id = seafserv_threaded_rpc.get_dirid_by_path (repo.head_cmmt_id,
                                                          path.encode('utf-8'))

        try:
            total_size = seafserv_threaded_rpc.get_dir_size(dir_id)
        except Exception, e:
            logger.error(str(e))
            return render_error(request, _(u'Internal Error'))

        if total_size > MAX_DOWNLOAD_DIR_SIZE:
            return render_error(request, _(u'Unable to download directory "%s": size is too large.') % dirname)

        token = seafserv_rpc.web_get_access_token(repo_id,
                                                  dir_id,
                                                  'download-dir',
                                                  request.user.username)

        if from_shared_link:
            try:
                send_message('seahub.stats', 'dir-download\t%s\t%s\t%s\t%s' % \
                             (repo_id, shared_by, dir_id, total_size))
            except Exception, e:
                logger.error('Error when sending dir-download message: %s' % str(e))
    else:
        return render_error(request, _(u'Unable to download "%s"') % dirname )


    url = gen_file_get_url(token, dirname)
    return redirect(url)

@login_required
def activities(request):
    if not EVENTS_ENABLED:
        raise Http404

    events_count = 15
    username = request.user.username
    start = int(request.GET.get('start', 0))

    if request.cloud_mode:
        org_id = request.GET.get('org_id')
        events, start = get_org_user_events(org_id, username, start, events_count)
    else:
        events, start = get_user_events(username, start, events_count)
    events_more = True if len(events) == events_count else False

    event_groups = group_events_data(events)
    
    return render_to_response('activities.html', {
        'event_groups':event_groups,
        'events_more': events_more,
        'new_start': start,
            }, context_instance=RequestContext(request))

@login_required
def events(request):
    if not request.is_ajax():
        raise Http404

    events_count = 15
    username = request.user.username
    start = int(request.GET.get('start'))

    if request.cloud_mode:
        org_id = request.GET.get('org_id')
        events, start = get_org_user_events(org_id, username, start, events_count)
    else:
        events, start = get_user_events(username, start, events_count)
    events_more = True if len(events) == events_count else False

    event_groups = group_events_data(events)
    ctx = {'event_groups': event_groups}
    html = render_to_string("snippets/events_body.html", ctx)

    return HttpResponse(json.dumps({'html':html, 'events_more':events_more,
                                    'new_start': start}),
                            content_type='application/json; charset=utf-8')

def group_events_data(events):
    """
    Group events according to the date.
    """
    # e.timestamp is a datetime.datetime in UTC
    # change from UTC timezone to current seahub timezone
    def utc_to_local(dt):
        tz = timezone.get_default_timezone()
        utc = dt.replace(tzinfo=timezone.utc)
        local = timezone.make_naive(utc, tz)
        return local
    
    event_groups = []
    for e in events:
        e.time = utc_to_local(e.timestamp)
        e.date = e.time.strftime("%Y-%m-%d")        
        if e.etype == 'repo-update':
            e.author = e.commit.creator_name
        elif e.etype == 'repo-create':
            e.author = e.creator
        else:
            e.author = e.repo_owner
        
        if len(event_groups) == 0 or \
            len(event_groups) > 0 and e.date != event_groups[-1]['date']:
            event_group = {}
            event_group['date'] = e.date
            event_group['events'] = [e]
            event_groups.append(event_group)
        else:
            event_groups[-1]['events'].append(e)

    return event_groups

def pdf_full_view(request):
    '''For pdf view with pdf.js.'''
    
    repo_id = request.GET.get('repo_id', '')
    obj_id = request.GET.get('obj_id', '')
    file_name = request.GET.get('file_name', '')
    token = seafserv_rpc.web_get_access_token(repo_id, obj_id,
                                              'view', request.user.username)
    file_src = gen_file_get_url(token, file_name)
    return render_to_response('pdf_full_view.html', {
            'file_src': file_src,
           }, context_instance=RequestContext(request))

@login_required
def convert_cmmt_desc_link(request):
    """Return user to file/directory page based on the changes in commit.
    """
    repo_id = request.GET.get('repo_id')
    cmmt_id = request.GET.get('cmmt_id')
    name = request.GET.get('nm')

    repo = get_repo(repo_id)
    if not repo:
        raise Http404

    # perm check
    if check_repo_access_permission(repo_id, request.user) is None:
        raise Http404
    
    diff_result = seafserv_threaded_rpc.get_diff(repo_id, '', cmmt_id)
    if not diff_result:
        raise Http404

    for d in diff_result:
        if name not in d.name:
            # skip to next diff_result if file/folder user clicked does not
            # match the diff_result
            continue            

        if d.status == 'add' or d.status == 'mod': # Add or modify file
            return HttpResponseRedirect(reverse('repo_view_file', args=[repo_id]) + \
                                            '?p=/%s' % urlquote(d.name))
        elif d.status == 'mov': # Move or Rename file
            return HttpResponseRedirect(reverse('repo_view_file', args=[repo_id]) + \
                                            '?p=/%s' % urlquote(d.new_name))
        elif d.status == 'newdir':
            return HttpResponseRedirect(reverse('repo', args=[repo_id]) + \
                                            '?p=/%s' % urlquote(d.name))
        else:
            continue

    # Shoud never reach here.
    logger.warn('OUT OF CONTROL!')
    logger.warn('repo_id: %s, cmmt_id: %s, name: %s' % (repo_id, cmmt_id, name))
    for d in diff_result:
        logger.warn('diff_result: %s' % (d.__dict__))
    raise Http404

@login_required
def toggle_modules(request):
    """Enable or disable modules.
    """
    if request.method != 'POST':
        raise Http404

    referer = request.META.get('HTTP_REFERER', None)
    next = settings.SITE_ROOT if referer is None else referer
    
    username = request.user.username
    personal_wiki = request.POST.get('personal_wiki', 'off')
    if personal_wiki == 'on':
        enable_mod_for_user(username, MOD_PERSONAL_WIKI)
        messages.success(request, _('Successfully enable "Personal Wiki".'))
    else:
        disable_mod_for_user(username, MOD_PERSONAL_WIKI)
        if referer.find('wiki') > 0:
            next = reverse('myhome')
        messages.success(request, _('Successfully disable "Personal Wiki".'))

    return HttpResponseRedirect(next)


storage = get_avatar_file_storage()
def latest_entry(request, filename):
    return storage.modified_time(filename)

@condition(last_modified_func=latest_entry)
def image_view(request, filename):
    if AVATAR_FILE_STORAGE is None:
        raise Http404

    # read file from cache, if hit
    filename_md5 = hashlib.md5(filename).hexdigest()
    cache_key = 'image_view__%s' % filename_md5
    file_content = cache.get(cache_key)
    if file_content is None:
        # otherwise, read file from database and update cache
        image_file = storage.open(filename, 'rb')
        if not image_file:
            raise Http404
        file_content = image_file.read()
        cache.set(cache_key, file_content, 365 * 24 * 60 * 60)

    # Prepare response
    content_type, content_encoding = mimetypes.guess_type(filename)
    response = HttpResponse(content=file_content, mimetype=content_type)
    response['Content-Disposition'] = 'inline; filename=%s' % filename
    if content_encoding:
        response['Content-Encoding'] = content_encoding
    return response<|MERGE_RESOLUTION|>--- conflicted
+++ resolved
@@ -97,11 +97,7 @@
 from seahub.settings import FILE_PREVIEW_MAX_SIZE, INIT_PASSWD, USE_PDFJS, \
     FILE_ENCODING_LIST, FILE_ENCODING_TRY_LIST, AVATAR_FILE_STORAGE, \
     SEND_EMAIL_ON_ADDING_SYSTEM_MEMBER, SEND_EMAIL_ON_RESETTING_USER_PASSWD, \
-<<<<<<< HEAD
-    ENABLE_SUB_LIBRARY, ENABLE_REPO_HISTORY_SETTING
-=======
-    ENABLE_SUB_LIBRARY, REPO_PASSWORD_MIN_LENGTH
->>>>>>> 96711c3f
+    ENABLE_SUB_LIBRARY, ENABLE_REPO_HISTORY_SETTING, REPO_PASSWORD_MIN_LENGTH
 
 # Get an instance of a logger
 logger = logging.getLogger(__name__)
@@ -550,7 +546,6 @@
             'repo': repo,
             'repo_owner': repo_owner,
             'history_limit': history_limit,
-<<<<<<< HEAD
             'full_history_checked': full_history_checked,
             'no_history_checked': no_history_checked,
             'partial_history_checked': partial_history_checked,
@@ -558,9 +553,7 @@
             'no_history_enabled': no_history_enabled,
             'partial_history_enabled': partial_history_enabled,
             'days_enabled': days_enabled,
-=======
             'repo_password_min_length': REPO_PASSWORD_MIN_LENGTH,
->>>>>>> 96711c3f
             }, context_instance=RequestContext(request))
 
 @login_required
