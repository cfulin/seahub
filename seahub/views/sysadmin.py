--- conflicted
+++ resolved
@@ -1811,7 +1811,7 @@
         filestream = StringIO.StringIO(content)
         reader = csv.reader(filestream)
         new_users_count = len(list(reader))
-        if user_number_over_limit(new_users = new_users_count):
+        if user_number_over_limit(new_users=new_users_count):
             messages.error(request, _(u'The number of users exceeds the limit.'))
             return HttpResponseRedirect(next)
 
@@ -1835,8 +1835,8 @@
             try:
                 User.objects.get(email=username)
             except User.DoesNotExist:
-                User.objects.create_user(username,
-                        password, is_staff=False, is_active=True)
+                User.objects.create_user(
+                    username, password, is_staff=False, is_active=True)
 
                 if config.FORCE_PASSWORD_CHANGE:
                     UserOptions.objects.set_force_passwd_change(username)
@@ -1846,47 +1846,31 @@
                     nickname = row[2].strip()
                     if len(nickname) <= 64 and '/' not in nickname:
                         Profile.objects.add_or_update(username, nickname, '')
-<<<<<<< HEAD
                 except Exception as e:
                     logger.error(e)
-=======
->>>>>>> d49b7d0e
-
+
+                try:
                     department = row[3].strip()
                     if len(department) <= 512:
                         DetailedProfile.objects.add_or_update(username, department, '')
-<<<<<<< HEAD
                 except Exception as e:
                     logger.error(e)
-=======
->>>>>>> d49b7d0e
-
+
+                try:
                     role = row[4].strip()
                     if is_pro_version() and role in get_available_roles():
                         User.objects.update_role(username, role)
-<<<<<<< HEAD
                 except Exception as e:
                     logger.error(e)
-=======
->>>>>>> d49b7d0e
-
+
+                try:
                     space_quota_mb = row[5].strip()
                     space_quota_mb = int(space_quota_mb)
                     if space_quota_mb >= 0:
                         space_quota = int(space_quota_mb) * get_file_size_unit('MB')
                         seafile_api.set_user_quota(username, space_quota)
-
-                    send_html_email_with_dj_template(
-                        username, dj_template='sysadmin/user_batch_add_email.html',
-                        subject=_(u'You are invited to join %s') % SITE_NAME,
-                        context={
-                            'user': email2nickname(request.user.username),
-                            'email': username,
-                            'password': password,
-                        })
                 except Exception as e:
                     logger.error(e)
-<<<<<<< HEAD
 
                 send_html_email_with_dj_template(
                     username, dj_template='sysadmin/user_batch_add_email.html',
@@ -1896,15 +1880,13 @@
                         'email': username,
                         'password': password,
                     })
-=======
->>>>>>> d49b7d0e
 
                 # send admin operation log signal
                 admin_op_detail = {
                     "email": username,
                 }
                 admin_operation.send(sender=None, admin_name=request.user.username,
-                        operation=USER_ADD, detail=admin_op_detail)
+                                     operation=USER_ADD, detail=admin_op_detail)
 
         messages.success(request, _('Import succeeded'))
     else:
