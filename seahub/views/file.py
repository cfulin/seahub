# -*- coding: utf-8 -*-
"""
File related views, including view_file, view_history_file, view_trash_file,
view_snapshot_file, view_shared_file, file_edit, etc.
"""

import os
import hashlib
import json
import stat
import urllib2
import chardet
import logging
import posixpath
import re
import mimetypes
import urlparse
import datetime

from django.core import signing
from django.core.cache import cache
from django.contrib.sites.models import RequestSite
from django.contrib import messages
from django.contrib.auth.hashers import check_password
from django.core.urlresolvers import reverse
from django.db.models import F
from django.http import HttpResponse, Http404, HttpResponseRedirect, HttpResponseBadRequest, HttpResponseForbidden
from django.shortcuts import render_to_response
from django.template import RequestContext
from django.template.loader import render_to_string
from django.utils.http import urlquote
from django.utils.translation import ugettext as _
from django.views.decorators.http import require_POST
from django.template.defaultfilters import filesizeformat
from django.views.decorators.csrf import csrf_exempt

from seaserv import seafile_api
from seaserv import get_repo, send_message, \
    get_commits, check_permission, get_shared_groups_by_repo,\
    is_group_user, get_file_id_by_path, get_commit, get_file_size, \
    get_org_groups_by_repo, seafserv_rpc, seafserv_threaded_rpc
from pysearpc import SearpcError

from seahub.avatar.templatetags.avatar_tags import avatar
from seahub.avatar.templatetags.group_avatar_tags import grp_avatar
from seahub.auth.decorators import login_required
from seahub.base.decorators import repo_passwd_set_required
from seahub.contacts.models import Contact
from seahub.share.models import FileShare, PrivateFileDirShare, \
    check_share_link_access, set_share_link_access
from seahub.share.forms import SharedLinkPasswordForm
from seahub.wiki.utils import get_wiki_dirent
from seahub.wiki.models import WikiDoesNotExist, WikiPageMissing
from seahub.utils import show_delete_days, render_error, is_org_context, \
    get_file_type_and_ext, gen_file_get_url, gen_file_share_link, \
    render_permission_error, is_pro_version, \
    is_textual_file, mkstemp, EMPTY_SHA1, HtmlDiff, \
    check_filename_with_rename, gen_inner_file_get_url, normalize_file_path, \
    user_traffic_over_limit, do_md5
from seahub.utils.ip import get_remote_ip
from seahub.utils.file_types import (IMAGE, PDF, DOCUMENT, SPREADSHEET, AUDIO,
                                     MARKDOWN, TEXT, OPENDOCUMENT, VIDEO)
from seahub.utils.star import is_file_starred
from seahub.utils import HAS_OFFICE_CONVERTER, FILEEXT_TYPE_MAP
<<<<<<< HEAD
from seahub.views import check_folder_permission, check_file_lock
=======
from seahub.utils.http import json_response, int_param, BadRequestException, RequestForbbiddenException
from seahub.views import check_folder_permission
>>>>>>> 19678767

if HAS_OFFICE_CONVERTER:
    from seahub.utils import (
        query_office_convert_status, add_office_convert_task, office_convert_cluster_token,
        prepare_converted_html, OFFICE_PREVIEW_MAX_SIZE, get_office_converted_page
    )

import seahub.settings as settings
from seahub.settings import FILE_ENCODING_LIST, FILE_PREVIEW_MAX_SIZE, \
    FILE_ENCODING_TRY_LIST, USE_PDFJS, MEDIA_URL, SITE_ROOT
from seahub.views import is_registered_user, check_repo_access_permission, \
    get_unencry_rw_repos_by_user, get_file_access_permission

# Get an instance of a logger
logger = logging.getLogger(__name__)

def gen_path_link(path, repo_name):
    """
    Generate navigate paths and links in repo page.

    """
    if path and path[-1] != '/':
        path += '/'

    paths = []
    links = []
    if path and path != '/':
        paths = path[1:-1].split('/')
        i = 1
        for name in paths:
            link = '/' + '/'.join(paths[:i])
            i = i + 1
            links.append(link)
    if repo_name:
        paths.insert(0, repo_name)
        links.insert(0, '/')

    zipped = zip(paths, links)

    return zipped

def get_file_content(file_type, raw_path, file_enc):
    """Get textual file content, including txt/markdown/seaf.
    """
    return repo_file_get(raw_path, file_enc) if is_textual_file(
        file_type=file_type) else ('', '', '')

def repo_file_get(raw_path, file_enc):
    """
    Get file content and encoding.
    """
    err = ''
    file_content = ''
    encoding = None
    if file_enc != 'auto':
        encoding = file_enc

    try:
        file_response = urllib2.urlopen(raw_path)
        content = file_response.read()
    except urllib2.HTTPError, e:
        logger.error(e)
        err = _(u'HTTPError: failed to open file online')
        return err, '', None
    except urllib2.URLError as e:
        logger.error(e)
        err = _(u'URLError: failed to open file online')
        return err, '', None
    else:
        if encoding:
            try:
                u_content = content.decode(encoding)
            except UnicodeDecodeError:
                err = _(u'The encoding you chose is not proper.')
                return err, '', encoding
        else:
            for enc in FILE_ENCODING_TRY_LIST:
                try:
                    u_content = content.decode(enc)
                    encoding = enc
                    break
                except UnicodeDecodeError:
                    if enc != FILE_ENCODING_TRY_LIST[-1]:
                        continue
                    else:
                        encoding = chardet.detect(content)['encoding']
                        if encoding:
                            try:
                                u_content = content.decode(encoding)
                            except UnicodeDecodeError:
                                err = _(u'Unknown file encoding')
                                return err, '', ''
                        else:
                            err = _(u'Unknown file encoding')
                            return err, '', ''

        file_content = u_content

    return err, file_content, encoding


def get_file_view_path_and_perm(request, repo_id, obj_id, path, use_onetime=True):
    """ Get path and the permission to view file.

    Returns:
    	outer fileserver file url, inner fileserver file url, permission
    """
    username = request.user.username
    filename = os.path.basename(path)

    # user_perm = get_file_access_permission(repo_id, path, username) or \
    #     get_repo_access_permission(repo_id, username)
    user_perm = check_repo_access_permission(repo_id, request.user)
    if user_perm is None:
        return ('', '', user_perm)
    else:
        # Get a token to visit file
        token = seafile_api.get_fileserver_access_token(repo_id, obj_id, 'view',
                                                        username, use_onetime=use_onetime)
        outer_url = gen_file_get_url(token, filename)
        inner_url = gen_inner_file_get_url(token, filename)
        return (outer_url, inner_url, user_perm)

def handle_textual_file(request, filetype, raw_path, ret_dict):
    # encoding option a user chose
    file_enc = request.GET.get('file_enc', 'auto')
    if not file_enc in FILE_ENCODING_LIST:
        file_enc = 'auto'
    err, file_content, encoding = get_file_content(filetype,
                                                   raw_path, file_enc)
    file_encoding_list = FILE_ENCODING_LIST
    if encoding and encoding not in FILE_ENCODING_LIST:
        file_encoding_list.append(encoding)
    # populate return value dict
    ret_dict['err'] = err
    ret_dict['file_content'] = file_content
    ret_dict['encoding'] = encoding
    ret_dict['file_enc'] = file_enc
    ret_dict['file_encoding_list'] = file_encoding_list

def handle_document(raw_path, obj_id, fileext, ret_dict):
    if HAS_OFFICE_CONVERTER:
        err = prepare_converted_html(raw_path, obj_id, fileext, ret_dict)
        # populate return value dict
        ret_dict['err'] = err
    else:
        ret_dict['filetype'] = 'Unknown'

def handle_spreadsheet(raw_path, obj_id, fileext, ret_dict):
    handle_document(raw_path, obj_id, fileext, ret_dict)

def handle_pdf(raw_path, obj_id, fileext, ret_dict):
    if USE_PDFJS:
        # use pdfjs to preview PDF
        pass
    elif HAS_OFFICE_CONVERTER:
        # use pdf2htmlEX to prefiew PDF
        err = prepare_converted_html(raw_path, obj_id, fileext, ret_dict)
        # populate return value dict
        ret_dict['err'] = err
    else:
        # can't preview PDF
        ret_dict['filetype'] = 'Unknown'

def convert_md_link(file_content, repo_id, username):
    def repl(matchobj):
        if matchobj.group(2):   # return origin string in backquotes
            return matchobj.group(2)

        link_alias = link_name = matchobj.group(1).strip()
        if len(link_name.split('|')) > 1:
            link_alias = link_name.split('|')[0]
            link_name = link_name.split('|')[1]

        filetype, fileext = get_file_type_and_ext(link_name)
        if fileext == '':
            # convert link_name that extension is missing to a markdown page
            try:
                dirent = get_wiki_dirent(repo_id, link_name)
                path = "/" + dirent.obj_name
                href = reverse('view_lib_file', args=[repo_id, urlquote(path)])
                a_tag = '''<a href="%s">%s</a>'''
                return a_tag % (href, link_alias)
            except (WikiDoesNotExist, WikiPageMissing):
                a_tag = '''<p class="wiki-page-missing">%s</p>'''
                return a_tag % (link_alias)
        elif filetype == IMAGE:
            # load image to current page
            path = "/" + link_name
            filename = os.path.basename(path)
            obj_id = get_file_id_by_path(repo_id, path)
            if not obj_id:
                return '''<p class="wiki-page-missing">%s</p>''' %  link_name

            token = seafile_api.get_fileserver_access_token(repo_id, obj_id,
                                                            'view', username)
            return '<img class="wiki-image" src="%s" alt="%s" />' % (gen_file_get_url(token, filename), filename)
        else:
            from seahub.base.templatetags.seahub_tags import file_icon_filter

            # convert other types of filelinks to clickable links
            path = "/" + link_name
            icon = file_icon_filter(link_name)
            s = reverse('view_lib_file', args=[repo_id, urlquote(path)])
            a_tag = '''<img src="%simg/file/%s" alt="%s" class="vam" /> <a href="%s" target="_blank" class="vam">%s</a>'''
            return a_tag % (MEDIA_URL, icon, icon, s, link_name)

    return re.sub(r'\[\[(.+?)\]\]|(`.+?`)', repl, file_content)

def file_size_exceeds_preview_limit(file_size, file_type):
    """Check whether file size exceeds the preview limit base on different
    type of file.
    """
    if file_type in (DOCUMENT, PDF) and HAS_OFFICE_CONVERTER:
        if file_size > OFFICE_PREVIEW_MAX_SIZE:
            err = _(u'File size surpasses %s, can not be opened online.') % \
                filesizeformat(OFFICE_PREVIEW_MAX_SIZE)
            return True, err
        else:
            return False, ''
    else:
        if file_size > FILE_PREVIEW_MAX_SIZE:
            err = _(u'File size surpasses %s, can not be opened online.') % \
                filesizeformat(FILE_PREVIEW_MAX_SIZE)
            return True, err
        else:
            return False, ''

def can_preview_file(file_name, file_size):
    """Check whether a file can be viewed online.
    Returns (True, None) if file can be viewed online, otherwise
    (False, erro_msg).
    """
    file_type, file_ext = get_file_type_and_ext(file_name)
    if file_ext in FILEEXT_TYPE_MAP:  # check file extension
        exceeds_limit, err_msg = file_size_exceeds_preview_limit(file_size,
                                                                 file_type)
        if exceeds_limit:
            return (False, err_msg)
        else:
            return (True, None)
    else:
        # TODO: may need a better way instead of return string, and compare
        # that string in templates
        return (False, "invalid extension")

@login_required
@repo_passwd_set_required
def view_repo_file(request, repo_id):
    """
    Old 'file view' that put path in parameter
    """
    path = request.GET.get('p', '/').rstrip('/')
    return _file_view(request, repo_id, path)

@login_required
@repo_passwd_set_required
def view_lib_file(request, repo_id, path):
    """
    New 'file view' that not put path in parameter
    """
    return _file_view(request, repo_id, path)

def _file_view(request, repo_id, path):
    """
    Steps to view file:
    1. Get repo id and file path.
    2. Check user's permission.
    3. Check whether this file can be viewed online.
    4.1 Get file content if file is text file.
    4.2 Prepare flash if file is document.
    4.3 Prepare or use pdfjs if file is pdf.
    4.4 Other file return it's raw path.
    """
    username = request.user.username
    # check arguments
    repo = get_repo(repo_id)
    if not repo:
        raise Http404

    obj_id = get_file_id_by_path(repo_id, path)
    if not obj_id:
        return render_error(request, _(u'File does not exist'))

    # construct some varibles
    u_filename = os.path.basename(path)
    current_commit = get_commits(repo_id, 0, 1)[0]
    # get file type and extension
    filetype, fileext = get_file_type_and_ext(u_filename)

    # Check whether user has permission to view file and get file raw path,
    # render error page if permission deny.
    if filetype == VIDEO or filetype == AUDIO:
        raw_path, inner_path, user_perm = get_file_view_path_and_perm(
            request, repo_id, obj_id, path, use_onetime=False)
    else:
        raw_path, inner_path, user_perm = get_file_view_path_and_perm(
            request, repo_id, obj_id, path)

    if not user_perm:
        return render_permission_error(request, _(u'Unable to view file'))

    # check if the user is the owner or not, for 'private share'
    if is_org_context(request):
        repo_owner = seafile_api.get_org_repo_owner(repo.id)
        is_repo_owner = True if repo_owner == username else False
    else:
        is_repo_owner = seafile_api.is_repo_owner(username, repo.id)

    img_prev = None
    img_next = None
    ret_dict = {'err': '', 'file_content': '', 'encoding': '', 'file_enc': '',
                'file_encoding_list': [], 'filetype': filetype}

    fsize = get_file_size(repo.store_id, repo.version, obj_id)
    can_preview, err_msg = can_preview_file(u_filename, fsize)
    if can_preview:
        """Choose different approach when dealing with different type of file."""
        if is_textual_file(file_type=filetype):
            handle_textual_file(request, filetype, inner_path, ret_dict)
            if filetype == MARKDOWN:
                c = ret_dict['file_content']
                ret_dict['file_content'] = convert_md_link(c, repo_id, username)
        elif filetype == DOCUMENT:
            handle_document(inner_path, obj_id, fileext, ret_dict)
        elif filetype == SPREADSHEET:
            handle_spreadsheet(inner_path, obj_id, fileext, ret_dict)
        elif filetype == OPENDOCUMENT:
            if fsize == 0:
                ret_dict['err'] = _(u'Invalid file format.')
        elif filetype == PDF:
            handle_pdf(inner_path, obj_id, fileext, ret_dict)
        elif filetype == IMAGE:
            parent_dir = os.path.dirname(path)
            dirs = seafile_api.list_dir_by_commit_and_path(current_commit.repo_id,
                                                           current_commit.id, parent_dir)
            if not dirs:
                raise Http404

            img_list = []
            for dirent in dirs:
                if not stat.S_ISDIR(dirent.props.mode):
                    fltype, flext = get_file_type_and_ext(dirent.obj_name)
                    if fltype == 'Image':
                        img_list.append(dirent.obj_name)

            if len(img_list) > 1:
                img_list.sort(lambda x, y : cmp(x.lower(), y.lower()))
                cur_img_index = img_list.index(u_filename)
                if cur_img_index != 0:
                    img_prev = posixpath.join(parent_dir, img_list[cur_img_index - 1])
                if cur_img_index != len(img_list) - 1:
                    img_next = posixpath.join(parent_dir, img_list[cur_img_index + 1])

        template = 'view_file_%s.html' % ret_dict['filetype'].lower()
    else:
        ret_dict['err'] = err_msg
        template = 'view_file_base.html'

    # generate file path navigator
    zipped = gen_path_link(path, repo.name)

    # file shared link
    l = FileShare.objects.filter(repo_id=repo_id).filter(
        username=username).filter(path=path)
    fileshare = l[0] if len(l) > 0 else None
    http_or_https = request.is_secure() and 'https' or 'http'
    domain = RequestSite(request).domain
    if fileshare:
        file_shared_link = gen_file_share_link(fileshare.token)
    else:
        file_shared_link = ''

    for g in request.user.joined_groups:
        g.avatar = grp_avatar(g.id, 20)

    file_path_hash = hashlib.md5(urllib2.quote(path.encode('utf-8'))).hexdigest()[:12]

    # fetch file contributors and latest contributor
    try:
        # get real path for sub repo
        real_path = repo.origin_path + path if repo.origin_path else path
        dirent = seafile_api.get_dirent_by_path(repo.store_id, real_path)
        if dirent:
            latest_contributor, last_modified = dirent.modifier, dirent.mtime
        else:
            latest_contributor, last_modified = None, 0
    except SearpcError as e:
        logger.error(e)
        latest_contributor, last_modified = None, 0

    # check whether file is starred
    is_starred = False
    org_id = -1
    if request.user.org:
        org_id = request.user.org.org_id
    is_starred = is_file_starred(username, repo.id, path.encode('utf-8'), org_id)

<<<<<<< HEAD
    office_preview_token = ret_dict.get('office_preview_token', '')

    is_locked, locked_by_me = check_file_lock(repo_id, path, username)
    file_perm = seafile_api.check_permission_by_path(repo_id, path, username)

    can_edit_file = True
    if file_perm == 'r':
        can_edit_file = False
    elif is_locked and not locked_by_me:
        can_edit_file = False

    if is_pro_version() and file_perm == 'rw':
        can_lock_unlock_file = True
    else:
        can_lock_unlock_file = False

=======
>>>>>>> 19678767
    return render_to_response(template, {
            'repo': repo,
            'is_repo_owner': is_repo_owner,
            'obj_id': obj_id,
            'filename': u_filename,
            'path': path,
            'zipped': zipped,
            'current_commit': current_commit,
            'fileext': fileext,
            'raw_path': raw_path,
            'fileshare': fileshare,
            'protocol': http_or_https,
            'domain': domain,
            'file_shared_link': file_shared_link,
            'err': ret_dict['err'],
            'file_content': ret_dict['file_content'],
            'file_enc': ret_dict['file_enc'],
            'encoding': ret_dict['encoding'],
            'file_encoding_list': ret_dict['file_encoding_list'],
            'filetype': ret_dict['filetype'],
            'use_pdfjs': USE_PDFJS,
            'latest_contributor': latest_contributor,
            'last_modified': last_modified,
            'last_commit_id': repo.head_cmmt_id,
            'is_starred': is_starred,
            'user_perm': user_perm,
            'file_locked': is_locked,
            'is_pro': is_pro_version(),
            'locked_by_me': locked_by_me,
            'can_edit_file': can_edit_file,
            'can_lock_unlock_file': can_lock_unlock_file,
            'img_prev': img_prev,
            'img_next': img_next,
            'highlight_keyword': settings.HIGHLIGHT_KEYWORD,
            }, context_instance=RequestContext(request))

def view_history_file_common(request, repo_id, ret_dict):
    # check arguments
    repo = get_repo(repo_id)
    if not repo:
        raise Http404

    path = request.GET.get('p', '/')

    commit_id = request.GET.get('commit_id', '')
    if not commit_id:
        raise Http404

    obj_id = request.GET.get('obj_id', '')
    if not obj_id:
        raise Http404

    # construct some varibles
    u_filename = os.path.basename(path)
    current_commit = get_commit(repo.id, repo.version, commit_id)
    if not current_commit:
        raise Http404
    # get file type and extension
    filetype, fileext = get_file_type_and_ext(u_filename)

    # Check whether user has permission to view file and get file raw path,
    # render error page if permission  deny.
    if filetype == VIDEO or filetype == AUDIO:
        raw_path, inner_path, user_perm = get_file_view_path_and_perm(
            request, repo_id, obj_id, path, use_onetime=False)
    else:
        raw_path, inner_path, user_perm = get_file_view_path_and_perm(
            request, repo_id, obj_id, path)

    request.user_perm = user_perm
    if user_perm:
        # Check file size
        fsize = get_file_size(repo.store_id, repo.version, obj_id)
        if fsize > FILE_PREVIEW_MAX_SIZE:
            err = _(u'File size surpasses %s, can not be opened online.') % \
                filesizeformat(FILE_PREVIEW_MAX_SIZE)
            ret_dict['err'] = err

        elif filetype in (DOCUMENT, PDF) and HAS_OFFICE_CONVERTER and fsize > OFFICE_PREVIEW_MAX_SIZE:
            err = _(u'File size surpasses %s, can not be opened online.') % \
                filesizeformat(OFFICE_PREVIEW_MAX_SIZE)
            ret_dict['err'] = err
        else:
            """Choose different approach when dealing with different type of file."""
            if is_textual_file(file_type=filetype):
                handle_textual_file(request, filetype, inner_path, ret_dict)
            elif filetype == DOCUMENT:
                handle_document(inner_path, obj_id, fileext, ret_dict)
            elif filetype == SPREADSHEET:
                handle_spreadsheet(inner_path, obj_id, fileext, ret_dict)
            elif filetype == OPENDOCUMENT:
                if fsize == 0:
                    ret_dict['err'] = _(u'Invalid file format.')
            elif filetype == PDF:
                handle_pdf(inner_path, obj_id, fileext, ret_dict)
            else:
                pass
    # populate return value dict
    ret_dict['repo'] = repo
    ret_dict['obj_id'] = obj_id
    ret_dict['file_name'] = u_filename
    ret_dict['path'] = path
    ret_dict['current_commit'] = current_commit
    ret_dict['fileext'] = fileext
    ret_dict['raw_path'] = raw_path
    if not ret_dict.has_key('filetype'):
        ret_dict['filetype'] = filetype
    ret_dict['use_pdfjs'] = USE_PDFJS

@repo_passwd_set_required
def view_history_file(request, repo_id):
    ret_dict = {}
    view_history_file_common(request, repo_id, ret_dict)
    if not request.user_perm:
        return render_permission_error(request, _(u'Unable to view file'))

    # generate file path navigator
    path = ret_dict['path']
    repo = ret_dict['repo']
    ret_dict['zipped'] = gen_path_link(path, repo.name)

    return render_to_response('view_history_file.html', ret_dict,
                              context_instance=RequestContext(request))

@repo_passwd_set_required
def view_trash_file(request, repo_id):
    ret_dict = {}
    view_history_file_common(request, repo_id, ret_dict)
    if not request.user_perm:
        return render_permission_error(request, _(u'Unable to view file'))

    basedir = request.GET.get('base', '')
    if not basedir:
        raise Http404
    days = show_delete_days(request)
    ret_dict['basedir'] = basedir
    ret_dict['days'] = days

    # generate file path navigator
    path = ret_dict['path']
    repo = ret_dict['repo']
    ret_dict['zipped'] = gen_path_link(path, repo.name)

    return render_to_response('view_trash_file.html', ret_dict,
                              context_instance=RequestContext(request), )

@repo_passwd_set_required
def view_snapshot_file(request, repo_id):
    ret_dict = {}
    view_history_file_common(request, repo_id, ret_dict)
    if not request.user_perm:
        return render_permission_error(request, _(u'Unable to view file'))

    # generate file path navigator
    path = ret_dict['path']
    repo = ret_dict['repo']
    ret_dict['zipped'] = gen_path_link(path, repo.name)

    return render_to_response('view_snapshot_file.html', ret_dict,
                              context_instance=RequestContext(request), )

def _download_file_from_share_link(request, fileshare):
    """Download shared file or private shared file.
    `path` need to be provided by frontend, if missing, use `fileshare.path`
    """
    next = request.META.get('HTTP_REFERER', settings.SITE_ROOT)

    username = request.user.username
    if isinstance(fileshare, PrivateFileDirShare):
        fileshare.username = fileshare.from_user
    shared_by = fileshare.username
    repo = get_repo(fileshare.repo_id)
    if not repo:
        raise Http404

    # Construct real file path if download file in shared dir, otherwise, just
    # use path in DB.
    if isinstance(fileshare, FileShare) and fileshare.is_dir_share_link():
        req_path = request.GET.get('p', '')
        if not req_path:
            messages.error(request, _(u'Unable to download file, invalid file path'))
            return HttpResponseRedirect(next)
        real_path = posixpath.join(fileshare.path, req_path.lstrip('/'))
    else:
        real_path = fileshare.path

    filename = os.path.basename(real_path)
    obj_id = seafile_api.get_file_id_by_path(repo.id, real_path)
    if not obj_id:
        messages.error(request, _(u'Unable to download file, wrong file path'))
        return HttpResponseRedirect(next)

    # check whether owner's traffic over the limit
    if user_traffic_over_limit(fileshare.username):
        messages.error(request, _(u'Unable to download file, share link traffic is used up.'))
        return HttpResponseRedirect(next)

    send_file_download_msg(request, repo, real_path, 'share-link')
    try:
        file_size = seafile_api.get_file_size(repo.store_id, repo.version,
                                              obj_id)
        send_message('seahub.stats', 'file-download\t%s\t%s\t%s\t%s' %
                     (repo.id, shared_by, obj_id, file_size))
    except Exception as e:
        logger.error('Error when sending file-download message: %s' % str(e))

    dl_token = seafile_api.get_fileserver_access_token(repo.id, obj_id,
                                                       'download', username,
                                                       use_onetime=False)
    return HttpResponseRedirect(gen_file_get_url(dl_token, filename))

def view_shared_file(request, token):
    """
    View file via shared link.
    Download share file if `dl` in request param.
    View raw share file if `raw` in request param.
    """
    assert token is not None    # Checked by URLconf

    fileshare = FileShare.objects.get_valid_file_link_by_token(token)
    if fileshare is None:
        raise Http404

    if fileshare.is_encrypted():
        if not check_share_link_access(request, token):
            d = {'token': token, 'view_name': 'view_shared_file', }
            if request.method == 'POST':
                post_values = request.POST.copy()
                post_values['enc_password'] = fileshare.password
                form = SharedLinkPasswordForm(post_values)
                d['form'] = form
                if form.is_valid():
                    set_share_link_access(request, token)
                else:
                    return render_to_response('share_access_validation.html', d,
                                              context_instance=RequestContext(request))
            else:
                return render_to_response('share_access_validation.html', d,
                                          context_instance=RequestContext(request))

    if request.GET.get('dl', '') == '1':
        # download shared file
        return _download_file_from_share_link(request, fileshare)

    shared_by = fileshare.username
    repo_id = fileshare.repo_id
    repo = get_repo(repo_id)
    if not repo:
        raise Http404

    path = fileshare.path.rstrip('/') # Normalize file path
    obj_id = seafile_api.get_file_id_by_path(repo_id, path)
    if not obj_id:
        return render_error(request, _(u'File does not exist'))
    file_size = seafile_api.get_file_size(repo.store_id, repo.version, obj_id)

    filename = os.path.basename(path)
    filetype, fileext = get_file_type_and_ext(filename)

    access_token = seafile_api.get_fileserver_access_token(repo.id, obj_id,
                                                           'view', '',
                                                           use_onetime=False)
    raw_path = gen_file_get_url(access_token, filename)
    if request.GET.get('raw', '') == '1':
        # view raw shared file, directly show/download file depends on
        # browsers
        return HttpResponseRedirect(raw_path)

    inner_path = gen_inner_file_get_url(access_token, filename)

    # get file content
    ret_dict = {'err': '', 'file_content': '', 'encoding': '', 'file_enc': '',
                'file_encoding_list': [], 'filetype': filetype}
    exceeds_limit, err_msg = file_size_exceeds_preview_limit(file_size, filetype)
    if exceeds_limit:
        ret_dict['err'] = err_msg
    else:
        """Choose different approach when dealing with different type of file."""

        if is_textual_file(file_type=filetype):
            handle_textual_file(request, filetype, inner_path, ret_dict)
        elif filetype == DOCUMENT:
            handle_document(inner_path, obj_id, fileext, ret_dict)
        elif filetype == SPREADSHEET:
            handle_spreadsheet(inner_path, obj_id, fileext, ret_dict)
        elif filetype == OPENDOCUMENT:
            if file_size == 0:
                ret_dict['err'] = _(u'Invalid file format.')
        elif filetype == PDF:
            handle_pdf(inner_path, obj_id, fileext, ret_dict)

    # Increase file shared link view_cnt, this operation should be atomic
    fileshare.view_cnt = F('view_cnt') + 1
    fileshare.save()

    # send statistic messages
    if ret_dict['filetype'] != 'Unknown':
        try:
            send_message('seahub.stats', 'file-view\t%s\t%s\t%s\t%s' % \
                         (repo.id, shared_by, obj_id, file_size))
        except SearpcError, e:
            logger.error('Error when sending file-view message: %s' % str(e))

    accessible_repos = get_unencry_rw_repos_by_user(request)
    save_to_link = reverse('save_shared_link') + '?t=' + token
    traffic_over_limit = user_traffic_over_limit(shared_by)

    return render_to_response('shared_file_view.html', {
            'repo': repo,
            'obj_id': obj_id,
            'path': path,
            'file_name': filename,
            'file_size': file_size,
            'shared_token': token,
            'access_token': access_token,
            'fileext': fileext,
            'raw_path': raw_path,
            'shared_by': shared_by,
            'err': ret_dict['err'],
            'file_content': ret_dict['file_content'],
            'encoding': ret_dict['encoding'],
            'file_encoding_list':ret_dict['file_encoding_list'],
            'filetype': ret_dict['filetype'],
            'use_pdfjs':USE_PDFJS,
            'accessible_repos': accessible_repos,
            'save_to_link': save_to_link,
            'traffic_over_limit': traffic_over_limit,
            }, context_instance=RequestContext(request))

def view_raw_shared_file(request, token, obj_id, file_name):
    """Returns raw content of a shared file.

    Arguments:
    - `request`:
    - `token`:
    - `obj_id`:
    - `file_name`:
    """
    fileshare = FileShare.objects.get_valid_file_link_by_token(token)
    if fileshare is None:
        raise Http404

    repo_id = fileshare.repo_id
    repo = get_repo(repo_id)
    if not repo:
        raise Http404

    # Normalize file path based on file or dir share link
    req_path = request.GET.get('p', '').rstrip('/')
    if req_path:
        file_path = posixpath.join(fileshare.path, req_path.lstrip('/'))
    else:
        if fileshare.is_file_share_link():
            file_path = fileshare.path.rstrip('/')
        else:
            file_path = fileshare.path.rstrip('/') + '/' + file_name

    real_obj_id = seafile_api.get_file_id_by_path(repo_id, file_path)
    if not real_obj_id:
        raise Http404

    if real_obj_id != obj_id:   # perm check
        raise Http404

    filename = os.path.basename(file_path)
    username = request.user.username
    token = seafile_api.get_fileserver_access_token(repo_id, real_obj_id, 'view',
                                                    username, use_onetime=False)
    outer_url = gen_file_get_url(token, filename)
    return HttpResponseRedirect(outer_url)

def view_file_via_shared_dir(request, token):
    assert token is not None    # Checked by URLconf

    fileshare = FileShare.objects.get_valid_file_link_by_token(token)
    if fileshare is None:
        raise Http404

    if request.GET.get('dl', '') == '1':
        # download shared file
        return _download_file_from_share_link(request, fileshare)

    shared_by = fileshare.username
    repo_id = fileshare.repo_id
    repo = get_repo(repo_id)
    if not repo:
        raise Http404

    # Get file path from frontend, and construct request file path
    # with fileshare.path to real path, used to fetch file content by RPC.
    req_path = request.GET.get('p', '').rstrip('/')
    if not req_path:
        raise Http404

    real_path = posixpath.join(fileshare.path, req_path.lstrip('/'))

    # generate dir navigator
    if fileshare.path == '/':
        zipped = gen_path_link(req_path, repo.name)
    else:
        zipped = gen_path_link(req_path, os.path.basename(fileshare.path[:-1]))

    obj_id = seafile_api.get_file_id_by_path(repo_id, real_path)
    if not obj_id:
        return render_error(request, _(u'File does not exist'))
    file_size = seafile_api.get_file_size(repo.store_id, repo.version, obj_id)

    filename = os.path.basename(req_path)
    filetype, fileext = get_file_type_and_ext(filename)
    access_token = seafile_api.get_fileserver_access_token(repo.id, obj_id,
                                                           'view', '', use_onetime=False)
    raw_path = gen_file_get_url(access_token, filename)
    inner_path = gen_inner_file_get_url(access_token, filename)

    img_prev = None
    img_next = None

    # get file content
    ret_dict = {'err': '', 'file_content': '', 'encoding': '', 'file_enc': '',
                'file_encoding_list': [], 'filetype': filetype}
    exceeds_limit, err_msg = file_size_exceeds_preview_limit(file_size, filetype)
    if exceeds_limit:
        ret_dict['err'] = err_msg
    else:
        """Choose different approach when dealing with different type of file."""

        if is_textual_file(file_type=filetype):
            handle_textual_file(request, filetype, inner_path, ret_dict)
        elif filetype == DOCUMENT:
            handle_document(inner_path, obj_id, fileext, ret_dict)
        elif filetype == SPREADSHEET:
            handle_spreadsheet(inner_path, obj_id, fileext, ret_dict)
        elif filetype == PDF:
            handle_pdf(inner_path, obj_id, fileext, ret_dict)
        elif filetype == IMAGE:
            current_commit = get_commits(repo_id, 0, 1)[0]
            real_parent_dir = os.path.dirname(real_path)
            parent_dir = os.path.dirname(req_path)
            dirs = seafile_api.list_dir_by_commit_and_path(current_commit.repo_id,
                                                           current_commit.id, real_parent_dir)
            if not dirs:
                raise Http404

            img_list = []
            for dirent in dirs:
                if not stat.S_ISDIR(dirent.props.mode):
                    fltype, flext = get_file_type_and_ext(dirent.obj_name)
                    if fltype == 'Image':
                        img_list.append(dirent.obj_name)

            if len(img_list) > 1:
                img_list.sort(lambda x, y : cmp(x.lower(), y.lower()))
                cur_img_index = img_list.index(filename)
                if cur_img_index != 0:
                    img_prev = posixpath.join(parent_dir, img_list[cur_img_index - 1])
                if cur_img_index != len(img_list) - 1:
                    img_next = posixpath.join(parent_dir, img_list[cur_img_index + 1])

        # send statistic messages
        if ret_dict['filetype'] != 'Unknown':
            try:
                send_message('seahub.stats', 'file-view\t%s\t%s\t%s\t%s' % \
                             (repo.id, shared_by, obj_id, file_size))
            except SearpcError, e:
                logger.error('Error when sending file-view message: %s' % str(e))

    traffic_over_limit = user_traffic_over_limit(shared_by)

    return render_to_response('shared_file_view.html', {
            'repo': repo,
            'obj_id': obj_id,
            'from_shared_dir': True,
            'path': req_path,
            'file_name': filename,
            'file_size': file_size,
            'shared_token': token,
            'access_token': access_token,
            'fileext': fileext,
            'raw_path': raw_path,
            'shared_by': shared_by,
            'token': token,
            'err': ret_dict['err'],
            'file_content': ret_dict['file_content'],
            'encoding': ret_dict['encoding'],
            'file_encoding_list':ret_dict['file_encoding_list'],
            'filetype': ret_dict['filetype'],
            'use_pdfjs':USE_PDFJS,
            'zipped': zipped,
            'img_prev': img_prev,
            'img_next': img_next,
            'traffic_over_limit': traffic_over_limit,
            }, context_instance=RequestContext(request))

def file_edit_submit(request, repo_id):
    content_type = 'application/json; charset=utf-8'
    def error_json(error_msg=_(u'Internal Error'), op=None):
        return HttpResponse(json.dumps({'error': error_msg, 'op': op}),
                            status=400,
                            content_type=content_type)

    path = request.GET.get('p')
    username = request.user.username
    parent_dir = os.path.dirname(path)

    # edit file, so check parent_dir's permission
    if check_folder_permission(request, repo_id, parent_dir) != 'rw':
        return error_json(_(u'Permission denied'))

    is_locked, locked_by_me = check_file_lock(repo_id, path, username)
    if (is_locked, locked_by_me) == (None, None):
        return error_json(_(u'Check file lock error'))

    if is_locked and not locked_by_me:
        return error_json(_(u'File is locked'))

    repo = get_repo(repo_id)
    if not repo:
        return error_json(_(u'The library does not exist.'))
    if repo.encrypted:
        repo.password_set = seafile_api.is_password_set(repo_id, username)
        if not repo.password_set:
            return error_json(_(u'The library is encrypted.'), 'decrypt')

    content = request.POST.get('content')
    encoding = request.POST.get('encoding')

    if content is None or not path or encoding not in ["gbk", "utf-8"]:
        return error_json(_(u'Invalid arguments'))
    head_id = request.GET.get('head', None)

    content = content.encode(encoding)

    # first dump the file content to a tmp file, then update the file
    fd, tmpfile = mkstemp()
    def remove_tmp_file():
        try:
            os.remove(tmpfile)
        except:
            pass

    try:
        bytesWritten = os.write(fd, content)
    except:
        bytesWritten = -1
    finally:
        os.close(fd)

    if bytesWritten != len(content):
        remove_tmp_file()
        return error_json()

    req_from = request.GET.get('from', '')
    if req_from == 'wiki_page_edit' or req_from == 'wiki_page_new':
        try:
            gid = int(request.GET.get('gid', 0))
        except ValueError:
            gid = 0

        wiki_name = os.path.splitext(os.path.basename(path))[0]
        next = reverse('group_wiki', args=[gid, wiki_name])
    elif req_from == 'personal_wiki_page_edit' or req_from == 'personal_wiki_page_new':
        wiki_name = os.path.splitext(os.path.basename(path))[0]
        next = reverse('personal_wiki', args=[wiki_name])
    else:
        next = reverse('view_lib_file', args=[repo_id, urlquote(path)])

    parent_dir = os.path.dirname(path).encode('utf-8')
    filename = os.path.basename(path).encode('utf-8')
    try:
        seafserv_threaded_rpc.put_file(repo_id, tmpfile, parent_dir,
                                 filename, username, head_id)
        remove_tmp_file()
        return HttpResponse(json.dumps({'href': next}),
                            content_type=content_type)
    except SearpcError, e:
        remove_tmp_file()
        return error_json(str(e))

@login_required
def file_edit(request, repo_id):
    repo = get_repo(repo_id)
    if not repo:
        raise Http404

    if request.method == 'POST':
        return file_edit_submit(request, repo_id)

    path = request.GET.get('p', '/')
    if path[-1] == '/':
        path = path[:-1]
    u_filename = os.path.basename(path)
    filename = urllib2.quote(u_filename.encode('utf-8'))
    parent_dir = os.path.dirname(path)

    if check_folder_permission(request, repo.id, parent_dir) != 'rw':
        return render_permission_error(request, _(u'Unable to edit file'))

    head_id = repo.head_cmmt_id

    obj_id = get_file_id_by_path(repo_id, path)
    if not obj_id:
        return render_error(request, _(u'The file does not exist.'))

    token = seafile_api.get_fileserver_access_token(repo_id, obj_id, 'view',
                                                    request.user.username)

    # generate path and link
    zipped = gen_path_link(path, repo.name)

    filetype, fileext = get_file_type_and_ext(filename)

    op = None
    err = ''
    file_content = None
    encoding = None
    file_encoding_list = FILE_ENCODING_LIST
    if filetype == TEXT or filetype == MARKDOWN:
        if repo.encrypted:
            repo.password_set = seafile_api.is_password_set(repo_id, request.user.username)
            if not repo.password_set:
                op = 'decrypt'
        if not op:
            inner_path = gen_inner_file_get_url(token, filename)
            file_enc = request.GET.get('file_enc', 'auto')
            if not file_enc in FILE_ENCODING_LIST:
                file_enc = 'auto'
            err, file_content, encoding = repo_file_get(inner_path, file_enc)
            if encoding and encoding not in FILE_ENCODING_LIST:
                file_encoding_list.append(encoding)
    else:
        err = _(u'Edit online is not offered for this type of file.')

    # Redirect to different place according to from page when user click
    # cancel button on file edit page.
    cancel_url = reverse('view_lib_file', args=[repo.id, urlquote(path)])
    page_from = request.GET.get('from', '')
    gid = request.GET.get('gid', '')
    wiki_name = os.path.splitext(u_filename)[0]
    if page_from == 'wiki_page_edit' or page_from == 'wiki_page_new':
        cancel_url = reverse('group_wiki', args=[gid, wiki_name])
    elif page_from == 'personal_wiki_page_edit' or page_from == 'personal_wiki_page_new':
        cancel_url = reverse('personal_wiki', args=[wiki_name])

    return render_to_response('file_edit.html', {
        'repo':repo,
        'u_filename':u_filename,
        'wiki_name': wiki_name,
        'path':path,
        'zipped':zipped,
        'filetype':filetype,
        'fileext':fileext,
        'op':op,
        'err':err,
        'file_content':file_content,
        'encoding': encoding,
        'file_encoding_list':file_encoding_list,
        'head_id': head_id,
        'from': page_from,
        'gid': gid,
        'cancel_url': cancel_url,
    }, context_instance=RequestContext(request))

@login_required
def view_raw_file(request, repo_id, file_path):
    """Returns raw content of a file.

    Arguments:
    - `request`:
    - `repo_id`:
    """
    repo = get_repo(repo_id)
    if not repo:
        raise Http404

    file_path = file_path.rstrip('/')
    if file_path[0] != '/':
        file_path = '/' + file_path

    obj_id = get_file_id_by_path(repo_id, file_path)
    if not obj_id:
        raise Http404

    raw_path, inner_path, user_perm = get_file_view_path_and_perm(
        request, repo.id, obj_id, file_path)
    if user_perm is None:
        raise Http404

    return HttpResponseRedirect(raw_path)

def send_file_download_msg(request, repo, path, dl_type):
    """Send file downlaod msg.

    Arguments:
    - `request`:
    - `repo`:
    - `obj_id`:
    - `dl_type`: web or api
    """
    username = request.user.username
    ip = get_remote_ip(request)
    user_agent = request.META.get("HTTP_USER_AGENT")

    msg = 'file-download-%s\t%s\t%s\t%s\t%s\t%s' % \
        (dl_type, username, ip, user_agent, repo.id, path)
    msg_utf8 = msg.encode('utf-8')

    try:
        send_message('seahub.stats', msg_utf8)
    except Exception as e:
        logger.error("Error when sending file-download-%s message: %s" %
                     (dl_type, str(e)))

@login_required
def download_file(request, repo_id, obj_id):
    """Download file for file/history file  preview.

    Arguments:
    - `request`:
    - `repo_id`:
    - `obj_id`:
    """
    username = request.user.username
    repo = get_repo(repo_id)
    if not repo:
        raise Http404

    if repo.encrypted and not seafile_api.is_password_set(repo_id, username):
        return HttpResponseRedirect(reverse('view_common_lib_dir', args=[repo_id, '']))

    # Permission check and generate download link
    path = request.GET.get('p', '')
    if check_repo_access_permission(repo_id, request.user) or \
            get_file_access_permission(repo_id, path, username):
        # Get a token to access file
        token = seafile_api.get_fileserver_access_token(repo_id, obj_id,
                                                        'download', username)
    else:
        messages.error(request, _(u'Unable to download file'))
        next = request.META.get('HTTP_REFERER', settings.SITE_ROOT)
        return HttpResponseRedirect(next)

    # send stats message
    send_file_download_msg(request, repo, path, 'web')

    file_name = os.path.basename(path.rstrip('/'))
    redirect_url = gen_file_get_url(token, file_name)
    return HttpResponseRedirect(redirect_url)

########## text diff
def get_file_content_by_commit_and_path(request, repo_id, commit_id, path, file_enc):
    try:
        obj_id = seafserv_threaded_rpc.get_file_id_by_commit_and_path( \
                                        repo_id, commit_id, path)
    except:
        return None, 'bad path'

    if not obj_id or obj_id == EMPTY_SHA1:
        return '', None
    else:
        permission = check_repo_access_permission(repo_id, request.user)
        if permission:
            # Get a token to visit file
            token = seafile_api.get_fileserver_access_token(repo_id, obj_id,
                                                            'view',
                                                            request.user.username)
        else:
            return None, 'permission denied'

        filename = os.path.basename(path)
        inner_path = gen_inner_file_get_url(token, filename)

        try:
            err, file_content, encoding = repo_file_get(inner_path, file_enc)
        except Exception, e:
            return None, 'error when read file from fileserver: %s' % e
        return file_content, err

@login_required
def text_diff(request, repo_id):
    commit_id = request.GET.get('commit', '')
    path = request.GET.get('p', '')
    u_filename = os.path.basename(path)
    file_enc = request.GET.get('file_enc', 'auto')
    if not file_enc in FILE_ENCODING_LIST:
        file_enc = 'auto'

    if not (commit_id and path):
        return render_error(request, 'bad params')

    repo = get_repo(repo_id)
    if not repo:
        return render_error(request, 'bad repo')

    current_commit = seafserv_threaded_rpc.get_commit(repo.id, repo.version, commit_id)
    if not current_commit:
        return render_error(request, 'bad commit id')

    prev_commit = seafserv_threaded_rpc.get_commit(repo.id, repo.version, current_commit.parent_id)
    if not prev_commit:
        return render_error('bad commit id')

    path = path.encode('utf-8')

    current_content, err = get_file_content_by_commit_and_path(request, \
                                    repo_id, current_commit.id, path, file_enc)
    if err:
        return render_error(request, err)

    prev_content, err = get_file_content_by_commit_and_path(request, \
                                    repo_id, prev_commit.id, path, file_enc)
    if err:
        return render_error(request, err)

    is_new_file = False
    diff_result_table = ''
    if prev_content == '' and current_content == '':
        is_new_file = True
    else:
        diff = HtmlDiff()
        diff_result_table = diff.make_table(prev_content.splitlines(),
                                        current_content.splitlines(), True)

    zipped = gen_path_link(path, repo.name)

    return render_to_response('text_diff.html', {
        'u_filename':u_filename,
        'repo': repo,
        'path': path,
        'zipped': zipped,
        'current_commit': current_commit,
        'prev_commit': prev_commit,
        'diff_result_table': diff_result_table,
        'is_new_file': is_new_file,
    }, context_instance=RequestContext(request))

########## office related
@require_POST
@csrf_exempt
@json_response
def office_convert_add_task(request):
    try:
        file_id = request.POST.get('file_id')
        doctype = request.POST.get('doctype')
        raw_path = request.POST.get('raw_path')
    except KeyError:
        return HttpResponseBadRequest('invalid params')

    if not _check_cluster_internal_token(request, file_id):
        return HttpResponseForbidden()

    if len(file_id) != 40:
        return HttpResponseBadRequest('invalid params')

    return add_office_convert_task(file_id, doctype, raw_path, internal=True)

def _check_office_convert_perm(request, repo_id, path, ret):
    token = request.GET.get('token', '')
    if not token:
        # Work around for the images embedded in excel files
        referer = request.META.get('HTTP_REFERER', '')
        if referer:
            token = urlparse.parse_qs(
                urlparse.urlparse(referer).query).get('token', [''])[0]
    if token:
        fileshare = FileShare.objects.get_valid_file_link_by_token(token)
        if not fileshare or fileshare.repo_id != repo_id:
            return False
        if fileshare.is_file_share_link() and fileshare.path == path:
            return True
        if fileshare.is_dir_share_link():
            ret['dir_share_path'] = fileshare.path
            return True
        return False
    else:
        return request.user.is_authenticated() and \
            check_folder_permission(request, repo_id, '/') is not None

def _check_cluster_internal_token(request, file_id):
    token = request.META.get('Seafile-Office-Preview-Token', '')
    if not token:
        return HttpResponseForbidden()
    try:
        s = '-'.join([file_id, datetime.datetime.now().strftime('%Y%m%d')])
        return signing.Signer().unsign(token) == s
    except signing.BadSignature:
        return False

def _office_convert_get_file_id_internal(request):
    file_id = request.GET.get('file_id', '')
    if len(file_id) != 40:
        raise BadRequestException()
    if not _check_cluster_internal_token(request, file_id):
        raise RequestForbbiddenException()
    return file_id

def _office_convert_get_file_id(request, repo_id=None, commit_id=None, path=None):
    repo_id = repo_id or request.GET.get('repo_id', '')
    commit_id = commit_id or request.GET.get('commit_id', '')
    path = path or request.GET.get('path', '')
    if not (repo_id and path and commit_id):
        raise BadRequestException()
    if '../' in path:
        raise BadRequestException()

    ret = {'dir_share_path': None}
    if not _check_office_convert_perm(request, repo_id, path, ret):
        raise BadRequestException()

    if ret['dir_share_path']:
        path = posixpath.join(ret['dir_share_path'], path.lstrip('/'))
    return seafserv_threaded_rpc.get_file_id_by_commit_and_path(repo_id, commit_id, path)

@json_response
def office_convert_query_status(request, cluster_internal=False):
    if not cluster_internal and not request.is_ajax():
        raise Http404

    doctype = request.GET.get('doctype', None)
    page = 0 if doctype == 'spreadsheet' else int_param(request, 'page')
    if cluster_internal:
        file_id = _office_convert_get_file_id_internal(request)
    else:
        file_id = _office_convert_get_file_id(request)

    ret = {'success': False}
    try:
        ret = query_office_convert_status(file_id, page, cluster_internal=cluster_internal)
    except Exception, e:
        logging.exception('failed to call query_office_convert_status')
        ret['error'] = str(e)

    return ret

_OFFICE_PAGE_PATTERN = re.compile(r'^[\d]+\.page|file\.css|file\.outline|index.html|index_html_.*.png$')
def office_convert_get_page(request, repo_id, commit_id, path, filename, cluster_internal=False):
    """Valid static file path inclueds:
    - "1.page" "2.page" for pdf/doc/ppt
    - index.html for spreadsheets and index_html_xxx.png for images embedded in spreadsheets
    """
    if not HAS_OFFICE_CONVERTER:
        raise Http404

    if not _OFFICE_PAGE_PATTERN.match(filename):
        return HttpResponseForbidden()

    path = u'/' + path
    if cluster_internal:
        file_id = _office_convert_get_file_id_internal(request)
    else:
        file_id = _office_convert_get_file_id(request, repo_id, commit_id, path)

    resp = get_office_converted_page(
        request, repo_id, commit_id, path, filename, file_id, cluster_internal=cluster_internal)
    if filename.endswith('.page'):
        content_type = 'text/html'
    else:
        content_type = mimetypes.guess_type(filename)[0] or 'text/html'
    resp['Content-Type'] = content_type
    return resp

###### private file/dir shares
@login_required
def view_priv_shared_file(request, token):
    """View private shared file.
    """
    try:
        pfs = PrivateFileDirShare.objects.get_priv_file_dir_share_by_token(token)
    except PrivateFileDirShare.DoesNotExist:
        raise Http404

    repo_id = pfs.repo_id
    repo = get_repo(repo_id)
    if not repo:
        raise Http404

    username = request.user.username
    if username != pfs.from_user and username != pfs.to_user:
        raise Http404           # permission check

    if request.GET.get('dl', '') == '1':
        # download private shared file
        return _download_file_from_share_link(request, pfs)

    path = normalize_file_path(pfs.path)
    obj_id = seafile_api.get_file_id_by_path(repo.id, path)
    if not obj_id:
        raise Http404

    filename = os.path.basename(path)
    filetype, fileext = get_file_type_and_ext(filename)
    if filetype == VIDEO or filetype == AUDIO:
        access_token = seafile_api.get_fileserver_access_token(repo.id, obj_id,
                                                               'view', username,
                                                               use_onetime=False)
    else:
        access_token = seafile_api.get_fileserver_access_token(repo.id, obj_id,
                                                               'view', username)

    raw_path = gen_file_get_url(access_token, filename)
    inner_path = gen_inner_file_get_url(access_token, filename)

    # get file content
    ret_dict = {'err': '', 'file_content': '', 'encoding': '', 'file_enc': '',
                'file_encoding_list': [], 'filetype': filetype}
    fsize = get_file_size(repo.store_id, repo.version, obj_id)
    exceeds_limit, err_msg = file_size_exceeds_preview_limit(fsize, filetype)
    if exceeds_limit:
        ret_dict['err'] = err_msg
    else:
        """Choose different approach when dealing with different type of file."""

        if is_textual_file(file_type=filetype):
            handle_textual_file(request, filetype, inner_path, ret_dict)
        elif filetype == DOCUMENT:
            handle_document(inner_path, obj_id, fileext, ret_dict)
        elif filetype == SPREADSHEET:
            handle_spreadsheet(inner_path, obj_id, fileext, ret_dict)
        elif filetype == PDF:
            handle_pdf(inner_path, obj_id, fileext, ret_dict)

    accessible_repos = get_unencry_rw_repos_by_user(request)
    save_to_link = reverse('save_private_file_share', args=[pfs.token])

    return render_to_response('shared_file_view.html', {
            'repo': repo,
            'obj_id': obj_id,
            'path': path,
            'file_name': filename,
            'file_size': fsize,
            'access_token': access_token,
            'fileext': fileext,
            'raw_path': raw_path,
            'shared_by': pfs.from_user,
            'err': ret_dict['err'],
            'file_content': ret_dict['file_content'],
            'encoding': ret_dict['encoding'],
            'file_encoding_list':ret_dict['file_encoding_list'],
            'filetype': ret_dict['filetype'],
            'use_pdfjs':USE_PDFJS,
            'accessible_repos': accessible_repos,
            'save_to_link': save_to_link,
            }, context_instance=RequestContext(request))<|MERGE_RESOLUTION|>--- conflicted
+++ resolved
@@ -62,12 +62,8 @@
                                      MARKDOWN, TEXT, OPENDOCUMENT, VIDEO)
 from seahub.utils.star import is_file_starred
 from seahub.utils import HAS_OFFICE_CONVERTER, FILEEXT_TYPE_MAP
-<<<<<<< HEAD
+from seahub.utils.http import json_response, int_param, BadRequestException, RequestForbbiddenException
 from seahub.views import check_folder_permission, check_file_lock
-=======
-from seahub.utils.http import json_response, int_param, BadRequestException, RequestForbbiddenException
-from seahub.views import check_folder_permission
->>>>>>> 19678767
 
 if HAS_OFFICE_CONVERTER:
     from seahub.utils import (
@@ -466,9 +462,6 @@
         org_id = request.user.org.org_id
     is_starred = is_file_starred(username, repo.id, path.encode('utf-8'), org_id)
 
-<<<<<<< HEAD
-    office_preview_token = ret_dict.get('office_preview_token', '')
-
     is_locked, locked_by_me = check_file_lock(repo_id, path, username)
     file_perm = seafile_api.check_permission_by_path(repo_id, path, username)
 
@@ -483,8 +476,6 @@
     else:
         can_lock_unlock_file = False
 
-=======
->>>>>>> 19678767
     return render_to_response(template, {
             'repo': repo,
             'is_repo_owner': is_repo_owner,
