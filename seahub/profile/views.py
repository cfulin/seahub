# Copyright (c) 2012-2016 Seafile Ltd.
# encoding: utf-8
from django.conf import settings
import json
from django.core.urlresolvers import reverse
from django.http import HttpResponse, HttpResponseRedirect, Http404
from django.shortcuts import render_to_response
from django.template import RequestContext
from django.contrib import messages
from django.utils.translation import ugettext as _

import seaserv
from seaserv import seafile_api

from forms import DetailedProfileForm
from models import Profile, DetailedProfile
from seahub.auth.decorators import login_required
from seahub.utils import is_org_context, is_pro_version, is_valid_username
from seahub.base.accounts import User
from seahub.base.templatetags.seahub_tags import email2nickname
from seahub.contacts.models import Contact
from seahub.options.models import UserOptions, CryptoOptionNotSetError
from seahub.utils import is_ldap_user
from seahub.utils.two_factor_auth import has_two_factor_auth
from seahub.views import get_owned_repo_list

@login_required
def edit_profile(request):
    """
    Show and edit user profile.
    """
    username = request.user.username
    form_class = DetailedProfileForm

    if request.method == 'POST':
        form = form_class(request.POST)
        if form.is_valid():
            form.save(username=username)
            messages.success(request, _(u'Successfully edited profile.'))

            return HttpResponseRedirect(reverse('edit_profile'))
        else:
            messages.error(request, _(u'Failed to edit profile'))
    else:
        profile = Profile.objects.get_profile_by_user(username)
        d_profile = DetailedProfile.objects.get_detailed_profile_by_user(
            username)

        init_dict = {}
        if profile:
            init_dict['nickname'] = profile.nickname
            init_dict['login_id'] = profile.login_id
            init_dict['contact_email'] = profile.contact_email
            init_dict['list_in_address_book'] = profile.list_in_address_book
        if d_profile:
            init_dict['department'] = d_profile.department
            init_dict['telephone'] = d_profile.telephone

        form = form_class(init_dict)

    # common logic
    try:
        server_crypto = UserOptions.objects.is_server_crypto(username)
    except CryptoOptionNotSetError:
        # Assume server_crypto is ``False`` if this option is not set.
        server_crypto = False

    sub_lib_enabled = UserOptions.objects.is_sub_lib_enabled(username)

    default_repo_id = UserOptions.objects.get_default_repo(username)
    if default_repo_id:
        default_repo = seafile_api.get_repo(default_repo_id)
    else:
        default_repo = None

    owned_repos = get_owned_repo_list(request)
    owned_repos = filter(lambda r: not r.is_virtual, owned_repos)

    resp_dict = {
            'form': form,
            'server_crypto': server_crypto,
            "sub_lib_enabled": sub_lib_enabled,
<<<<<<< HEAD
            'force_server_crypto': settings.FORCE_SERVER_CRYPTO,
            'ENABLE_ADDRESSBOOK_OPT_IN': settings.ENABLE_ADDRESSBOOK_OPT_IN,
=======
>>>>>>> ba714ea1
            'default_repo': default_repo,
            'owned_repos': owned_repos,
            'is_pro': is_pro_version(),
            'is_ldap_user': is_ldap_user(request.user),
            'two_factor_auth_enabled': has_two_factor_auth(),
    }

    if has_two_factor_auth():
        from seahub.two_factor.models import StaticDevice
        from seahub.two_factor.utils import default_device

        try:
            backup_tokens = StaticDevice.objects.get(
                user=request.user.username).token_set.count()
        except StaticDevice.DoesNotExist:
            backup_tokens = 0

        resp_dict['default_device'] = default_device(request.user)
        resp_dict['backup_tokens'] = backup_tokens

    return render_to_response('profile/set_profile.html', resp_dict,
                              context_instance=RequestContext(request))

@login_required
def user_profile(request, username):
    if is_valid_username(username):
        try:
            user = User.objects.get(email=username)
        except User.DoesNotExist:
            user = None
    else:
        user = None

    if user is not None:
        nickname = email2nickname(user.username)
        contact_email = Profile.objects.get_contact_email_by_user(user.username)
        d_profile = DetailedProfile.objects.get_detailed_profile_by_user(
            user.username)
    else:
        nickname = ''
        contact_email = ''
        d_profile = None

    return render_to_response('profile/user_profile.html', {
            'user': user,
            'nickname': nickname,
            'contact_email': contact_email,
            'd_profile': d_profile,
            }, context_instance=RequestContext(request))

@login_required
def get_user_profile(request, user):
    data = {
            'email': user,
            'user_nickname': '',
            'user_intro': '',
            'err_msg': '',
            'new_user': ''
        }
    content_type = 'application/json; charset=utf-8'

    try:
        user_check = User.objects.get(email=user)
    except User.DoesNotExist:
        user_check = None

    if user_check:
        profile = Profile.objects.filter(user=user)
        if profile:
            profile = profile[0]
            data['user_nickname'] = profile.nickname
            data['user_intro'] = profile.intro
    else:
        data['user_intro'] = _(u'Has not accepted invitation yet')

    if user == request.user.username or \
            Contact.objects.filter(user_email=request.user.username,
                                   contact_email=user).count() > 0:
        data['new_user'] = False
    else:
        data['new_user'] = True

    return HttpResponse(json.dumps(data), content_type=content_type)

@login_required
def delete_user_account(request):
    if request.method != 'POST':
        raise Http404

    username = request.user.username

    if username == 'demo@seafile.com':
        messages.error(request, _(u'Demo account can not be deleted.'))
        next = request.META.get('HTTP_REFERER', settings.SITE_ROOT)
        return HttpResponseRedirect(next)

    user = User.objects.get(email=username)
    user.delete()

    if is_org_context(request):
        org_id = request.user.org.org_id
        seaserv.ccnet_threaded_rpc.remove_org_user(org_id, username)

    return HttpResponseRedirect(settings.LOGIN_URL)

@login_required
def default_repo(request):
    """Handle post request to create default repo for user.
    """
    if request.method != 'POST':
        raise Http404

    repo_id = request.POST.get('dst_repo', '')
    referer = request.META.get('HTTP_REFERER', None)
    next = settings.SITE_ROOT if referer is None else referer

    repo = seafile_api.get_repo(repo_id)
    if repo is None:
        messages.error(request, _('Failed to set default library.'))
        return HttpResponseRedirect(next)

    if repo.encrypted:
        messages.error(request, _('Can not set encrypted library as default library.'))
        return HttpResponseRedirect(next)

    username = request.user.username
    UserOptions.objects.set_default_repo(username, repo.id)
    messages.success(request, _('Successfully set "%s" as your default library.') % repo.name)
    return HttpResponseRedirect(next)<|MERGE_RESOLUTION|>--- conflicted
+++ resolved
@@ -80,11 +80,7 @@
             'form': form,
             'server_crypto': server_crypto,
             "sub_lib_enabled": sub_lib_enabled,
-<<<<<<< HEAD
-            'force_server_crypto': settings.FORCE_SERVER_CRYPTO,
             'ENABLE_ADDRESSBOOK_OPT_IN': settings.ENABLE_ADDRESSBOOK_OPT_IN,
-=======
->>>>>>> ba714ea1
             'default_repo': default_repo,
             'owned_repos': owned_repos,
             'is_pro': is_pro_version(),
