--- conflicted
+++ resolved
@@ -33,11 +33,8 @@
     url(r'^shared-repos/$', SharedRepos.as_view(), name='sharedrepos'),
     url(r'^shared-repos/(?P<repo_id>[-0-9-a-f]{36})/$', SharedRepo.as_view(), name='sharedrepo'),
     url(r'^beshared-repos/$', BeShared.as_view(), name='beshared'),
-<<<<<<< HEAD
     url(r'^shared-links/$', SharedLinksView.as_view()),
-=======
     url(r'^virtual-repos/$', VirtualRepos.as_view()),
->>>>>>> c2b23cee
 
     url(r'^groups/$', Groups.as_view()),
     url(r'^html/events/$', ActivityHtml.as_view()),
