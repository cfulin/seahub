# Copyright (c) 2012-2016 Seafile Ltd.
import os
import logging
import posixpath
import requests

from rest_framework.authentication import SessionAuthentication
from rest_framework.permissions import IsAuthenticated
from rest_framework.response import Response
from rest_framework.views import APIView
from rest_framework import status

from django.utils.translation import ugettext as _

from seahub.api2.throttling import UserRateThrottle
from seahub.api2.authentication import TokenAuthentication
from seahub.api2.utils import api_error

from seahub.utils import check_filename_with_rename, is_pro_version, \
<<<<<<< HEAD
    gen_file_upload_url
=======
        is_valid_dirent_name
>>>>>>> 3d662c3f
from seahub.utils.timeutils import timestamp_to_isoformat_timestr
from seahub.views import check_folder_permission, check_file_lock

from seahub.settings import MAX_UPLOAD_FILE_NAME_LEN, \
    FILE_LOCK_EXPIRATION_DAYS, OFFICE_TEMPLATE_ROOT

from seaserv import seafile_api
from pysearpc import SearpcError

logger = logging.getLogger(__name__)


class FileView(APIView):
    """
    Support uniform interface for file related operations,
    including create/delete/rename/view, etc.
    """

    authentication_classes = (TokenAuthentication, SessionAuthentication)
    permission_classes = (IsAuthenticated, )
    throttle_classes = (UserRateThrottle, )

    def get_file_info(self, username, repo_id, file_path):

        file_obj = seafile_api.get_dirent_by_path(repo_id, file_path)
        is_locked, locked_by_me = check_file_lock(repo_id, file_path, username)
        file_info = {
            'type': 'file',
            'repo_id': repo_id,
            'parent_dir': os.path.dirname(file_path),
            'obj_name': file_obj.obj_name,
            'obj_id': file_obj.obj_id,
            'size': file_obj.size,
            'mtime': timestamp_to_isoformat_timestr(file_obj.mtime),
            'is_locked': is_locked,
        }

        return file_info

    def get(self, request, repo_id, format=None):
        """ Get file info.

        Permission checking:
        1. user with either 'r' or 'rw' permission.
        """

        # argument check
        path = request.GET.get('p', None)
        if not path:
            error_msg = 'p invalid.'
            return api_error(status.HTTP_400_BAD_REQUEST, error_msg)

        # resource check
        repo = seafile_api.get_repo(repo_id)
        if not repo:
            error_msg = 'Library %s not found.' % repo_id
            return api_error(status.HTTP_404_NOT_FOUND, error_msg)

        try:
            file_id = seafile_api.get_file_id_by_path(repo_id, path)
        except SearpcError as e:
            logger.error(e)
            error_msg = 'Internal Server Error'
            return api_error(status.HTTP_500_INTERNAL_SERVER_ERROR, error_msg)

        if not file_id:
            error_msg = 'File %s not found.' % path
            return api_error(status.HTTP_404_NOT_FOUND, error_msg)

        # permission check
        parent_dir = os.path.dirname(path)
        if check_folder_permission(request, repo_id, parent_dir) is None:
            error_msg = 'Permission denied.'
            return api_error(status.HTTP_403_FORBIDDEN, error_msg)

        file_info = self.get_file_info(request.user.username, repo_id, path)
        return Response(file_info)

    def post(self, request, repo_id, format=None):
        """ Create, rename, move, copy, revert file

        Permission checking:
        1. create: user with 'rw' permission for current parent dir;
        2. rename: user with 'rw' permission for current file;
        3. move  : user with 'rw' permission for current file, 'rw' permission for dst parent dir;
        4. copy  : user with 'r' permission for current file, 'rw' permission for dst parent dir;
        4. revert: user with 'rw' permission for current file's parent dir;
        """

        # argument check
        path = request.GET.get('p', None)
        if not path or path[0] != '/':
            error_msg = 'p invalid.'
            return api_error(status.HTTP_400_BAD_REQUEST, error_msg)

        operation = request.data.get('operation', None)
        if not operation:
            error_msg = 'operation invalid.'
            return api_error(status.HTTP_400_BAD_REQUEST, error_msg)

        operation = operation.lower()
        if operation not in ('create', 'rename', 'move', 'copy', 'revert'):
            error_msg = "operation can only be 'create', 'rename', 'move', 'copy' or 'revert'."
            return api_error(status.HTTP_400_BAD_REQUEST, error_msg)

        # resource check
        repo = seafile_api.get_repo(repo_id)
        if not repo:
            error_msg = 'Library %s not found.' % repo_id
            return api_error(status.HTTP_404_NOT_FOUND, error_msg)

        username = request.user.username
        parent_dir = os.path.dirname(path)

        if operation == 'create':
            # resource check
            try:
                parent_dir_id = seafile_api.get_dir_id_by_path(repo_id, parent_dir)
            except SearpcError as e:
                logger.error(e)
                error_msg = 'Internal Server Error'
                return api_error(status.HTTP_500_INTERNAL_SERVER_ERROR, error_msg)

            if not parent_dir_id:
                error_msg = 'Folder %s not found.' % parent_dir
                return api_error(status.HTTP_404_NOT_FOUND, error_msg)

            # permission check
            if check_folder_permission(request, repo_id, parent_dir) != 'rw':
                error_msg = 'Permission denied.'
                return api_error(status.HTTP_403_FORBIDDEN, error_msg)

            # create new empty file
            new_file_name = os.path.basename(path)

            if not is_valid_dirent_name(new_file_name):
                return api_error(status.HTTP_400_BAD_REQUEST,
                                 'name invalid.')

            new_file_name = check_filename_with_rename(repo_id, parent_dir, new_file_name)

            try:
                seafile_api.post_empty_file(repo_id, parent_dir, new_file_name, username)
            except SearpcError, e:
                logger.error(e)
                error_msg = 'Internal Server Error'
                return api_error(status.HTTP_500_INTERNAL_SERVER_ERROR, error_msg)

            # update office file by template
            if new_file_name.endswith('.xlsx'):
                empty_file_path = os.path.join(OFFICE_TEMPLATE_ROOT, 'empty.xlsx')
            elif new_file_name.endswith('.pptx'):
                empty_file_path = os.path.join(OFFICE_TEMPLATE_ROOT, 'empty.pptx')
            elif new_file_name.endswith('.docx'):
                empty_file_path = os.path.join(OFFICE_TEMPLATE_ROOT, 'empty.docx')
            else:
                empty_file_path = ''

            if empty_file_path:
                # get file server update url
                update_token = seafile_api.get_fileserver_access_token(
                        repo_id, 'dummy', 'update', username)
                update_url = gen_file_upload_url(update_token, 'update-api')

                # update file
                try:
                    requests.post(
                        update_url,
                        data={'filename': new_file_name, 'target_file': path},
                        files={'file': open(empty_file_path, 'rb')}
                    )
                except Exception as e:
                    logger.error(e)

            new_file_path = posixpath.join(parent_dir, new_file_name)
            file_info = self.get_file_info(username, repo_id, new_file_path)
            return Response(file_info)

        if operation == 'rename':
            # argument check
            new_file_name = request.data.get('newname', None)
            if not new_file_name:
                error_msg = 'newname invalid.'
                return api_error(status.HTTP_400_BAD_REQUEST, error_msg)

            if not is_valid_dirent_name(new_file_name):
                return api_error(status.HTTP_400_BAD_REQUEST,
                                 'name invalid.')

            if len(new_file_name) > MAX_UPLOAD_FILE_NAME_LEN:
                error_msg = 'newname is too long.'
                return api_error(status.HTTP_400_BAD_REQUEST, error_msg)

            oldname = os.path.basename(path)
            if oldname == new_file_name:
                error_msg = 'The new name is the same to the old'
                return api_error(status.HTTP_400_BAD_REQUEST, error_msg)

            # resource check
            try:
                file_id = seafile_api.get_file_id_by_path(repo_id, path)
            except SearpcError as e:
                logger.error(e)
                error_msg = 'Internal Server Error'
                return api_error(status.HTTP_500_INTERNAL_SERVER_ERROR, error_msg)

            if not file_id:
                error_msg = 'File %s not found.' % path
                return api_error(status.HTTP_404_NOT_FOUND, error_msg)

            # permission check
            if check_folder_permission(request, repo_id, parent_dir) != 'rw':
                error_msg = 'Permission denied.'
                return api_error(status.HTTP_403_FORBIDDEN, error_msg)

            # rename file
            new_file_name = check_filename_with_rename(repo_id, parent_dir,
                    new_file_name)
            try:
                seafile_api.rename_file(repo_id, parent_dir, oldname,
                        new_file_name, username)
            except SearpcError as e:
                logger.error(e)
                error_msg = 'Internal Server Error'
                return api_error(status.HTTP_500_INTERNAL_SERVER_ERROR, error_msg)

            new_file_path = posixpath.join(parent_dir, new_file_name)
            file_info = self.get_file_info(username, repo_id, new_file_path)
            return Response(file_info)

        if operation == 'move':
            # argument check
            dst_repo_id = request.data.get('dst_repo', None)
            dst_dir = request.data.get('dst_dir', None)
            if not dst_repo_id:
                error_msg = 'dst_repo invalid.'
                return api_error(status.HTTP_400_BAD_REQUEST, error_msg)

            if not dst_dir:
                error_msg = 'dst_dir invalid.'
                return api_error(status.HTTP_400_BAD_REQUEST, error_msg)

            # resource check for source file
            try:
                file_id = seafile_api.get_file_id_by_path(repo_id, path)
            except SearpcError as e:
                logger.error(e)
                error_msg = 'Internal Server Error'
                return api_error(status.HTTP_500_INTERNAL_SERVER_ERROR, error_msg)

            if not file_id:
                error_msg = 'File %s not found.' % path
                return api_error(status.HTTP_404_NOT_FOUND, error_msg)

            # resource check for dst repo and dir
            dst_repo = seafile_api.get_repo(dst_repo_id)
            if not dst_repo:
                error_msg = 'Library %s not found.' % dst_repo_id
                return api_error(status.HTTP_404_NOT_FOUND, error_msg)

            dst_dir_id = seafile_api.get_dir_id_by_path(dst_repo_id, dst_dir)
            if not dst_dir_id:
                error_msg = 'Folder %s not found.' % dst_dir
                return api_error(status.HTTP_404_NOT_FOUND, error_msg)

            # permission check for source file
            src_repo_id = repo_id
            src_dir = os.path.dirname(path)
            if check_folder_permission(request, src_repo_id, src_dir) != 'rw':
                error_msg = 'Permission denied.'
                return api_error(status.HTTP_403_FORBIDDEN, error_msg)

            # permission check for dst dir
            if check_folder_permission(request, dst_repo_id, dst_dir) != 'rw':
                error_msg = 'Permission denied.'
                return api_error(status.HTTP_403_FORBIDDEN, error_msg)

            # move file
            if dst_dir[-1] != '/': # Append '/' to the end of directory if necessary
                dst_dir += '/'

            if src_repo_id == dst_repo_id and src_dir == dst_dir:
                file_info = self.get_file_info(username, repo_id, path)
                return Response(file_info)

            filename = os.path.basename(path)
            new_file_name = check_filename_with_rename(dst_repo_id, dst_dir, filename)
            try:
                seafile_api.move_file(src_repo_id, src_dir, filename,
                        dst_repo_id, dst_dir, new_file_name, replace=False,
                        username=username, need_progress=0, synchronous=1)
            except SearpcError as e:
                logger.error(e)
                error_msg = 'Internal Server Error'
                return api_error(status.HTTP_500_INTERNAL_SERVER_ERROR, error_msg)

            dst_file_path = posixpath.join(dst_dir, new_file_name)
            dst_file_info = self.get_file_info(username, dst_repo_id, dst_file_path)
            return Response(dst_file_info)

        if operation == 'copy':
            # argument check
            dst_repo_id = request.data.get('dst_repo', None)
            dst_dir = request.data.get('dst_dir', None)
            if not dst_repo_id:
                error_msg = 'dst_repo_id invalid.'
                return api_error(status.HTTP_400_BAD_REQUEST, error_msg)

            if not dst_dir:
                error_msg = 'dst_dir invalid.'
                return api_error(status.HTTP_400_BAD_REQUEST, error_msg)

            # resource check for source file
            try:
                file_id = seafile_api.get_file_id_by_path(repo_id, path)
            except SearpcError as e:
                logger.error(e)
                error_msg = 'Internal Server Error'
                return api_error(status.HTTP_500_INTERNAL_SERVER_ERROR, error_msg)

            if not file_id:
                error_msg = 'File %s not found.' % path
                return api_error(status.HTTP_404_NOT_FOUND, error_msg)

            # resource check for dst repo and dir
            dst_repo = seafile_api.get_repo(dst_repo_id)
            if not dst_repo:
                error_msg = 'Library %s not found.' % dst_repo_id
                return api_error(status.HTTP_404_NOT_FOUND, error_msg)

            dst_dir_id = seafile_api.get_dir_id_by_path(dst_repo_id, dst_dir)
            if not dst_dir_id:
                error_msg = 'Folder %s not found.' % dst_dir
                return api_error(status.HTTP_404_NOT_FOUND, error_msg)

            # permission check for source file
            src_repo_id = repo_id
            src_dir = os.path.dirname(path)
            if not check_folder_permission(request, src_repo_id, src_dir):
                error_msg = 'Permission denied.'
                return api_error(status.HTTP_403_FORBIDDEN, error_msg)

            # permission check for dst dir
            if check_folder_permission(request, dst_repo_id, dst_dir) != 'rw':
                error_msg = 'Permission denied.'
                return api_error(status.HTTP_403_FORBIDDEN, error_msg)

            # copy file
            if dst_dir[-1] != '/': # Append '/' to the end of directory if necessary
                dst_dir += '/'

            if src_repo_id == dst_repo_id and src_dir == dst_dir:
                file_info = self.get_file_info(username, repo_id, path)
                return Response(file_info)

            filename = os.path.basename(path)
            new_file_name = check_filename_with_rename(dst_repo_id, dst_dir, filename)
            try:
                seafile_api.copy_file(src_repo_id, src_dir, filename, dst_repo_id,
                          dst_dir, new_file_name, username, 0, synchronous=1)
            except SearpcError as e:
                logger.error(e)
                error_msg = 'Internal Server Error'
                return api_error(status.HTTP_500_INTERNAL_SERVER_ERROR, error_msg)

            dst_file_path = posixpath.join(dst_dir, new_file_name)
            dst_file_info = self.get_file_info(username, dst_repo_id, dst_file_path)
            return Response(dst_file_info)

        if operation == 'revert':
            commit_id = request.data.get('commit_id', None)
            if not commit_id:
                error_msg = 'commit_id invalid.'
                return api_error(status.HTTP_400_BAD_REQUEST, error_msg)

            if seafile_api.get_file_id_by_path(repo_id, path):
                # file exists in repo
                if check_folder_permission(request, repo_id, parent_dir) != 'rw':
                    error_msg = 'Permission denied.'
                    return api_error(status.HTTP_403_FORBIDDEN, error_msg)

                is_locked, locked_by_me = check_file_lock(repo_id, path, username)
                if (is_locked, locked_by_me) == (None, None):
                    error_msg = _("Check file lock error")
                    return api_error(status.HTTP_500_INTERNAL_SERVER_ERROR, error_msg)

                if is_locked and not locked_by_me:
                    error_msg = _("File is locked")
                    return api_error(status.HTTP_403_FORBIDDEN, error_msg)

            else:
                # file NOT exists in repo
                if check_folder_permission(request, repo_id, '/') != 'rw':
                    error_msg = 'Permission denied.'
                    return api_error(status.HTTP_403_FORBIDDEN, error_msg)

            try:
                seafile_api.revert_file(repo_id, commit_id, path, username)
            except Exception as e:
                logger.error(e)
                error_msg = 'Internal Server Error'
                return api_error(status.HTTP_500_INTERNAL_SERVER_ERROR, error_msg)

            return Response({'success': True})

    def put(self, request, repo_id, format=None):
        """ Currently only for lock and unlock file operation.

        Permission checking:
        1. user with 'rw' permission for current file;
        """

        if not is_pro_version():
            error_msg = 'file lock feature only supported in professional edition.'
            return api_error(status.HTTP_403_FORBIDDEN, error_msg)

        # argument check
        path = request.GET.get('p', None)
        if not path:
            error_msg = 'p invalid.'
            return api_error(status.HTTP_400_BAD_REQUEST, error_msg)

        operation = request.data.get('operation', None)
        if not operation:
            error_msg = 'operation invalid.'
            return api_error(status.HTTP_400_BAD_REQUEST, error_msg)

        operation = operation.lower()
        if operation not in ('lock', 'unlock'):
            error_msg = "operation can only be 'lock', or 'unlock'."
            return api_error(status.HTTP_400_BAD_REQUEST, error_msg)

        # resource check
        repo = seafile_api.get_repo(repo_id)
        if not repo:
            error_msg = 'Library %s not found.' % repo_id
            return api_error(status.HTTP_404_NOT_FOUND, error_msg)

        file_id = seafile_api.get_file_id_by_path(repo_id, path)
        if not file_id:
            error_msg = 'File %s not found.' % path
            return api_error(status.HTTP_404_NOT_FOUND, error_msg)

        # permission check
        parent_dir = os.path.dirname(path)
        if check_folder_permission(request, repo_id, parent_dir) != 'rw':
            error_msg = 'Permission denied.'
            return api_error(status.HTTP_403_FORBIDDEN, error_msg)

        username = request.user.username
        is_locked, locked_by_me = check_file_lock(repo_id, path, username)
        if operation == 'lock':
            if not is_locked:
                # lock file
                expire = request.data.get('expire', FILE_LOCK_EXPIRATION_DAYS)
                try:
                    seafile_api.lock_file(repo_id, path.lstrip('/'), username, expire)
                except SearpcError, e:
                    logger.error(e)
                    error_msg = 'Internal Server Error'
                    return api_error(status.HTTP_500_INTERNAL_SERVER_ERROR, error_msg)

        if operation == 'unlock':
            if is_locked:
                if not locked_by_me:
                    error_msg = 'You can not unlock this file.'
                    return api_error(status.HTTP_403_FORBIDDEN, error_msg)

                # unlock file
                try:
                    seafile_api.unlock_file(repo_id, path.lstrip('/'))
                except SearpcError, e:
                    logger.error(e)
                    error_msg = 'Internal Server Error'
                    return api_error(status.HTTP_500_INTERNAL_SERVER_ERROR, error_msg)

        file_info = self.get_file_info(username, repo_id, path)
        return Response(file_info)

    def delete(self, request, repo_id, format=None):
        """ Delete file.

        Permission checking:
        1. user with 'rw' permission.
        """

        # argument check
        path = request.GET.get('p', None)
        if not path:
            error_msg = 'p invalid.'
            return api_error(status.HTTP_400_BAD_REQUEST, error_msg)

        # resource check
        repo = seafile_api.get_repo(repo_id)
        if not repo:
            error_msg = 'Library %s not found.' % repo_id
            return api_error(status.HTTP_404_NOT_FOUND, error_msg)

        file_id = seafile_api.get_file_id_by_path(repo_id, path)
        if not file_id:
            return Response({'success': True})

        # permission check
        parent_dir = os.path.dirname(path)
        if check_folder_permission(request, repo_id, parent_dir) != 'rw':
            error_msg = 'Permission denied.'
            return api_error(status.HTTP_403_FORBIDDEN, error_msg)

        # delete file
        file_name = os.path.basename(path)
        try:
            seafile_api.del_file(repo_id, parent_dir,
                                 file_name, request.user.username)
        except SearpcError as e:
            logger.error(e)
            error_msg = 'Internal Server Error'
            return api_error(status.HTTP_500_INTERNAL_SERVER_ERROR, error_msg)

        return Response({'success': True})<|MERGE_RESOLUTION|>--- conflicted
+++ resolved
@@ -17,11 +17,7 @@
 from seahub.api2.utils import api_error
 
 from seahub.utils import check_filename_with_rename, is_pro_version, \
-<<<<<<< HEAD
-    gen_file_upload_url
-=======
-        is_valid_dirent_name
->>>>>>> 3d662c3f
+    gen_file_upload_url, is_valid_dirent_name
 from seahub.utils.timeutils import timestamp_to_isoformat_timestr
 from seahub.views import check_folder_permission, check_file_lock
 
