--- conflicted
+++ resolved
@@ -1399,16 +1399,65 @@
 
         return reloaddir_if_neccessary(request, repo_id, parent_dir)
 
-<<<<<<< HEAD
+class DirDownloadView(APIView):
+    authentication_classes = (TokenAuthentication, )
+    permission_classes = (IsAuthenticated,)
+    throttle_classes = (UserRateThrottle, )
+
+    def get(self, request, repo_id, format=None):
+        repo = get_repo(repo_id)
+        if not repo:
+            return render_error(request, _(u'Library does not exist'))
+
+        path = request.GET.get('p', None)
+        assert path, 'path must be passed in the url'
+
+        if path[-1] != '/':         # Normalize dir path
+            path += '/'
+
+        if len(path) > 1:
+            dirname = os.path.basename(path.rstrip('/')) # Here use `rstrip` to cut out last '/' in path
+        else:
+            dirname = repo.name
+
+        current_commit = get_commits(repo_id, 0, 1)[0]
+        if not current_commit:
+            return api_error(status.HTTP_500_INTERNAL_SERVER_ERROR,
+                         'Failed to get current commit of repo %s.' % repo_id)
+
+        try:
+            dir_id = seafserv_threaded_rpc.get_dirid_by_path(current_commit.id,
+                                                         path.encode('utf-8'))
+        except SearpcError, e:
+            return api_error(HTTP_520_OPERATION_FAILED,
+                         "Failed to get dir id by path")
+
+        if not dir_id:
+            return api_error(status.HTTP_404_NOT_FOUND, "Path does not exist")
+
+        try:
+            total_size = seafserv_threaded_rpc.get_dir_size(dir_id)
+        except Exception, e:
+            logger.error(str(e))
+            return api_error(status.HTTP_520_OPERATION_FAILED, "Internal error")
+
+        if total_size > MAX_DOWNLOAD_DIR_SIZE:
+            return render_error(request, _(u'Unable to download directory "%s": size is too large.') % dirname)
+
+        token = seafserv_rpc.web_get_access_token(repo_id,
+                                                  dir_id,
+                                                  'download-dir',
+                                                  request.user.username)
+
+        redirect_url = gen_file_get_url(token, dirname)
+        return HttpResponse(json.dumps(redirect_url), status=200, content_type=json_content_type)
+    
+
 class DirShareView(APIView):
-=======
-class DirDownloadView(APIView):
->>>>>>> 95fdb309
     authentication_classes = (TokenAuthentication, )
     permission_classes = (IsAuthenticated,)
     throttle_classes = (UserRateThrottle, )
 
-<<<<<<< HEAD
     # from seahub.share.view::gen_private_file_share
     def post(self, request, repo_id, format=None):
         emails = request.POST.getlist('emails', '')
@@ -1479,55 +1528,6 @@
                 return HttpResponse(json.dumps(result), status=500, content_type=content_type)
 
         return HttpResponse(json.dumps(result), content_type=content_type)
-=======
-    def get(self, request, repo_id, format=None):
-        repo = get_repo(repo_id)
-        if not repo:
-            return render_error(request, _(u'Library does not exist'))
-
-        path = request.GET.get('p', None)
-        assert path, 'path must be passed in the url'
-
-        if path[-1] != '/':         # Normalize dir path
-            path += '/'
-
-        if len(path) > 1:
-            dirname = os.path.basename(path.rstrip('/')) # Here use `rstrip` to cut out last '/' in path
-        else:
-            dirname = repo.name
-
-        current_commit = get_commits(repo_id, 0, 1)[0]
-        if not current_commit:
-            return api_error(status.HTTP_500_INTERNAL_SERVER_ERROR,
-                         'Failed to get current commit of repo %s.' % repo_id)
-
-        try:
-            dir_id = seafserv_threaded_rpc.get_dirid_by_path(current_commit.id,
-                                                         path.encode('utf-8'))
-        except SearpcError, e:
-            return api_error(HTTP_520_OPERATION_FAILED,
-                         "Failed to get dir id by path")
-
-        if not dir_id:
-            return api_error(status.HTTP_404_NOT_FOUND, "Path does not exist")
-
-        try:
-            total_size = seafserv_threaded_rpc.get_dir_size(dir_id)
-        except Exception, e:
-            logger.error(str(e))
-            return api_error(status.HTTP_520_OPERATION_FAILED, "Internal error")
-
-        if total_size > MAX_DOWNLOAD_DIR_SIZE:
-            return render_error(request, _(u'Unable to download directory "%s": size is too large.') % dirname)
-
-        token = seafserv_rpc.web_get_access_token(repo_id,
-                                                  dir_id,
-                                                  'download-dir',
-                                                  request.user.username)
-
-        redirect_url = gen_file_get_url(token, dirname)
-        return HttpResponse(json.dumps(redirect_url), status=200, content_type=json_content_type)
->>>>>>> 95fdb309
 
 class SharedRepos(APIView):
     """
