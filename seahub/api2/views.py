# encoding: utf-8
import os
import stat
import time
import simplejson as json
from urllib2 import unquote, quote

from rest_framework import parsers
from rest_framework import status
from rest_framework import renderers
from rest_framework.permissions import IsAuthenticated, IsAdminUser
from rest_framework.reverse import reverse
from rest_framework.response import Response
from rest_framework.throttling import AnonRateThrottle, UserRateThrottle
from rest_framework.views import APIView

from django.contrib.sites.models import RequestSite
from django.core.paginator import EmptyPage, InvalidPage
from django.db import IntegrityError
from django.http import HttpResponse, Http404, HttpResponseRedirect
from django.template import Context, loader, RequestContext
from django.template.loader import render_to_string
from django.shortcuts import render_to_response
from django.utils.translation import ugettext as _

from models import Token
from authentication import TokenAuthentication
from serializers import AuthTokenSerializer, AccountSerializer
from utils import is_repo_writable, is_repo_accessible
from seahub.base.accounts import User
from seahub.base.models import FileDiscuss, UserStarredFiles
from seahub.share.models import FileShare
from seahub.views import access_to_repo, validate_owner, is_registered_user, events, group_events_data, get_diff
from seahub.utils import gen_file_get_url, gen_token, gen_file_upload_url, \
    check_filename_with_rename, get_ccnetapplet_root, \
    get_dir_files_last_modified, get_user_events, EMPTY_SHA1, \
    get_ccnet_server_addr_port, string2list, \
    gen_block_get_url
from seahub.utils.star import star_file, unstar_file
import seahub.settings as settings
try:
    from seahub.settings import CLOUD_MODE
except ImportError:
    CLOUD_MODE = False
from seahub.group.forms import MessageForm
from seahub.notifications.models import UserNotification
from seahub.utils.paginator import Paginator
from seahub.group.models import GroupMessage, MessageReply, MessageAttachment
from seahub.group.settings import GROUP_MEMBERS_DEFAULT_DISPLAY
from seahub.group.signals import grpmsg_added, grpmsg_reply_added
from seahub.group.views import group_check
from seahub.signals import repo_created, share_file_to_user_successful
from seahub.share.models import PrivateFileDirShare
from seahub.utils import EVENTS_ENABLED, TRAFFIC_STATS_ENABLED, \
    api_convert_desc_link, api_tsstr_sec, get_file_type_and_ext, \
    gen_file_share_link, gen_dir_share_link
from seahub.utils.file_types import IMAGE
from seaserv import get_group_repoids, is_repo_owner, get_personal_groups, get_emailusers
from seahub.profile.models import Profile
from seahub.contacts.models import Contact
from seahub.shortcuts import get_first_object_or_none

from pysearpc import SearpcError, SearpcObjEncoder
from seaserv import seafserv_rpc, seafserv_threaded_rpc, server_repo_size, \
    get_personal_groups_by_user, get_session_info, is_personal_repo, \
    get_group_repos, get_repo, check_permission, get_commits, is_passwd_set,\
    list_personal_repos_by_owner, list_personal_shared_repos, check_quota, \
    list_share_repos, get_group_repos_by_owner, get_group_repoids, list_inner_pub_repos_by_owner,\
    list_inner_pub_repos,remove_share, unshare_group_repo, unset_inner_pub_repo, get_user_quota, \
    get_user_share_usage, get_user_quota_usage, CALC_SHARE_USAGE, get_group, \
    get_commit, get_file_id_by_path
from seaserv import seafile_api
from seaserv import MAX_DOWNLOAD_DIR_SIZE


json_content_type = 'application/json; charset=utf-8'

# Define custom HTTP status code. 4xx starts from 440, 5xx starts from 520.
HTTP_440_REPO_PASSWD_REQUIRED = 440
HTTP_441_REPO_PASSWD_MAGIC_REQUIRED = 441
HTTP_520_OPERATION_FAILED = 520

class Ping(APIView):
    """
    Returns a simple `pong` message when client calls `api2/ping/`.
    For example:
    	curl http://127.0.0.1:8000/api2/ping/
    """
    def get(self, request, format=None):
        return Response('pong')

    def head(self, request, format=None):
        return Response(headers={'foo': 'bar',})

class AuthPing(APIView):
    """
    Returns a simple `pong` message when client provided an auth token.
    For example:
    	curl -H "Authorization: Token 9944b09199c62bcf9418ad846dd0e4bbdfc6ee4b" http://127.0.0.1:8000/api2/auth/ping/
    """
    authentication_classes = (TokenAuthentication, )
    permission_classes = (IsAuthenticated,)

    def get(self, request, format=None):
        return Response('pong')

class ObtainAuthToken(APIView):
    """
    Returns auth token if username and password are valid.
    For example:
    	curl -d "username=foo@example.com&password=123456" http://127.0.0.1:8000/api2/auth-token/
    """
    throttle_classes = (AnonRateThrottle, )
    permission_classes = ()
    parser_classes = (parsers.FormParser, parsers.MultiPartParser, parsers.JSONParser,)
    renderer_classes = (renderers.JSONRenderer,)
    model = Token

    def post(self, request):
        serializer = AuthTokenSerializer(data=request.DATA)
        if serializer.is_valid():
            token, created = Token.objects.get_or_create(user=serializer.object['user'].username)
            return Response({'token': token.key})

        return Response(serializer.errors, status=status.HTTP_400_BAD_REQUEST)

def api_error(code, msg):
    err_resp = {'error_msg': msg}
    return Response(err_resp, status=code)

class Accounts(APIView):
    """List all accounts.
    Administator permission is required.
    """
    authentication_classes = (TokenAuthentication, )
    permission_classes = (IsAdminUser, )
    throttle_classes = (UserRateThrottle, )

    def get(self, request, format=None):
        # list accounts
        start = int(request.GET.get('start', '0'))
        limit = int(request.GET.get('limit', '100'))
        accounts = get_emailusers(start, limit)

        accounts_json = []
        for account in accounts:
            accounts_json.append({'email': account.email})

        return Response(accounts_json)

class Account(APIView):
    """Query/Add/Delete a specific account.
    Administator permission is required.
    """
    authentication_classes = (TokenAuthentication, )
    permission_classes = (IsAdminUser, )
    throttle_classes = (UserRateThrottle, )

    def get(self, request, email, format=None):
        # query account info
        try:
            user = User.objects.get(email=email)
        except User.DoesNotExist:
            return api_error(status.HTTP_404_NOT_FOUND, 'User not found.')
        
        info = {}
        info['email'] = user.email
        info['id'] = user.id
        info['is_staff'] = user.is_staff
        info['is_active'] = user.is_active
        info['create_time'] = user.ctime

        info['total'] = get_user_quota(email)
        if CALC_SHARE_USAGE:
            my_usage = get_user_quota_usage(email)
            share_usage = get_user_share_usage(email)
            info['usage'] = my_usage + share_usage
        else:
            info['usage'] = get_user_quota_usage(email)

        return Response(info)

    def put(self, request, email, format=None):
        # create or update account
        copy = request.DATA.copy()
        copy.update({'email': email})
        serializer = AccountSerializer(data=copy)
        if serializer.is_valid():
            try:
                User.objects.get(email=serializer.object['email'])
                update = True
            except User.DoesNotExist:
                update = False

            user = User.objects.create_user(serializer.object['email'],
                                            serializer.object['password'],
                                            serializer.object['is_staff'],
                                            serializer.object['is_active'])

            if update:
                resp = Response('success')
            else:
                resp = Response('success', status=status.HTTP_201_CREATED)
                resp['Location'] = reverse('api2-account', args=[email])
            return resp
        else:
            return api_error(status.HTTP_400_BAD_REQUEST, serializer.errors)

    def delete(self, request, email, format=None):
        # delete account
        try:
            user = User.objects.get(email=email)
            user.delete()
            return Response("success")
        except User.DoesNotExist:
            resp = Response("success", status=status.HTTP_202_ACCEPTED)
            return resp

class AccountInfo(APIView):
    """ Show account info.
    """
    authentication_classes = (TokenAuthentication, )
    permission_classes = (IsAuthenticated,)
    throttle_classes = (UserRateThrottle, )

    def get(self, request, format=None):
        info = {}
        email = request.user.username
        info['email'] = email
        info['total'] = get_user_quota(email)

        if CALC_SHARE_USAGE:
            my_usage = get_user_quota_usage(email)
            share_usage = get_user_share_usage(email)
            info['usage'] = my_usage + share_usage
        else:
            info['usage'] = get_user_quota_usage(email)

        return Response(info)

def calculate_repo_info(repo_list, username):
    """
    Get some info for repo.

    """
    for repo in repo_list:
        commit = get_commits(repo.id, 0, 1)[0]
        if not commit:
            continue
        repo.latest_modify = commit.ctime
        repo.root = commit.root_id
        repo.size = server_repo_size(repo.id)

def repo_download_info(request, repo_id):
    repo = get_repo(repo_id)
    if not repo:
        return api_error(status.HTTP_404_NOT_FOUND, 'Repo not found.')

    # generate download url for client
    ccnet_applet_root = get_ccnetapplet_root()
    relay_id = get_session_info().id
    addr, port = get_ccnet_server_addr_port ()
    email = request.user.username
    token = seafserv_threaded_rpc.generate_repo_token(repo_id,
                                                      request.user.username)
    repo_name = repo.name
    enc = 1 if repo.encrypted else ''
    magic = repo.magic if repo.encrypted else ''
    random_key = repo.random_key if repo.random_key else ''
    enc_version = repo.enc_version

    info_json = {
        'relay_id': relay_id,
        'relay_addr': addr,
        'relay_port': port,
        'email': email,
        'token': token,
        'repo_id': repo_id,
        'repo_name': repo_name,
        'encrypted': enc,
        'enc_version': enc_version,
        'magic': magic,
        'random_key': random_key
        }
    return Response(info_json)


class Repos(APIView):
    authentication_classes = (TokenAuthentication, )
    permission_classes = (IsAuthenticated,)
    throttle_classes = (UserRateThrottle, )

    def get(self, request, format=None):
        email = request.user.username
        repos_json = []

        owned_repos = list_personal_repos_by_owner(email)
        calculate_repo_info(owned_repos, email)
        owned_repos.sort(lambda x, y: cmp(y.latest_modify, x.latest_modify))
        for r in owned_repos:
            if r.is_virtual:
                continue        # No need to list virtual libraries
            repo = {
                "type":"repo",
                "id":r.id,
                "owner":email,
                "name":r.name,
                "desc":r.desc,
                "mtime":r.latest_modify,
                "root":r.root,
                "size":r.size,
                "encrypted":r.encrypted,
                "permission": 'rw', # Always have read-write permission to owned repo
                }
            if r.encrypted:
                repo["enc_version"] = r.enc_version
                repo["magic"] = r.magic
                repo["random_key"] = r.random_key
            repos_json.append(repo)

        shared_repos = seafile_api.get_share_in_repo_list(email, -1, -1)
        for r in shared_repos:
            commit = get_commits(r.repo_id, 0, 1)[0]
            if not commit:
                continue
            r.latest_modify = commit.ctime
            r.root = commit.root_id
            r.size = server_repo_size(r.repo_id)
            r.password_need = is_passwd_set(r.repo_id, email)
            r.permission = check_permission(r.repo_id, email)
            repo = {
                "type":"srepo",
                "id":r.repo_id,
                "owner":r.user,
                "name":r.repo_name,
                "desc":r.repo_desc,
                "mtime":r.latest_modify,
                "root":r.root,
                "size":r.size,
                "encrypted":r.encrypted,
                "permission": r.permission,
                }
            if r.encrypted:
                repo["enc_version"] = r.enc_version
                repo["magic"] = r.magic
                repo["random_key"] = r.random_key
            repos_json.append(repo)

        groups = get_personal_groups_by_user(email)
        for group in groups:
            g_repos = get_group_repos(group.id, email)
            calculate_repo_info (g_repos, email)
            g_repos.sort(lambda x, y: cmp(y.latest_modify, x.latest_modify))
            for r in g_repos:
                repo = {
                    "type":"grepo",
                    "id":r.id,
                    "owner":group.group_name,
                    "groupid":group.id,
                    "name":r.name,
                    "desc":r.desc,
                    "mtime":r.latest_modify,
                    "root":r.root,
                    "size":r.size,
                    "encrypted":r.encrypted,
                    "permission": check_permission(r.id, email),
                    }
                if r.encrypted:
                    repo["enc_version"] = r.enc_version
                    repo["magic"] = r.magic
                    repo["random_key"] = r.random_key
                repos_json.append(repo)

        if not CLOUD_MODE:
            public_repos = list_inner_pub_repos(email)
            for r in public_repos:
                commit = get_commits(r.repo_id, 0, 1)[0]
                if not commit:
                    continue
                r.root = commit.root_id
                r.size = server_repo_size(r.repo_id)
                repo = {
                    "type": "grepo",
                    "id": r.repo_id,
                    "name": r.repo_name,
                    "desc": r.repo_desc,
                    "owner": "Organization",
                    "mtime": r.last_modified,
                    "root": r.root,
                    "size": r.size,
                    "encrypted": r.encrypted,
                    "permission": r.permission,
                    }
                if r.encrypted:
                    repo["enc_version"] = commit.enc_version
                    repo["magic"] = commit.magic
                    repo["random_key"] = commit.random_key
                repos_json.append(repo)

        return Response(repos_json)

    def post(self, request, format=None):
        username = request.user.username
        repo_name = request.POST.get("name", None)
        repo_desc= request.POST.get("desc", 'new repo')
        passwd = request.POST.get("passwd")
        if not repo_name:
            return api_error(status.HTTP_400_BAD_REQUEST, \
                    'Library name is required.')

        # create a repo
        try:
            repo_id = seafserv_threaded_rpc.create_repo(repo_name, repo_desc,
                                                        username, passwd)
        except:
            return api_error(HTTP_520_OPERATION_FAILED, \
                    'Failed to create library.')
        if not repo_id:
            return api_error(HTTP_520_OPERATION_FAILED, \
                    'Failed to create library.')
        else:
            repo_created.send(sender=None,
                              org_id=-1,
                              creator=username,
                              repo_id=repo_id,
                              repo_name=repo_name)
            resp = repo_download_info(request, repo_id)


            # FIXME: according to the HTTP spec, need to return 201 code and
            # with a corresponding location header 
            # resp['Location'] = reverse('api2-repo', args=[repo_id])

            return resp


def can_access_repo(request, repo_id):
    if not check_permission(repo_id, request.user.username):
        return False
    return True

def set_repo_password(request, repo, password):
    assert password, 'password must not be none'

    try:
        seafserv_threaded_rpc.set_passwd(repo.id, request.user.username, password)
    except SearpcError, e:
        if e.msg == 'Bad arguments':
            return api_error(status.HTTP_400_BAD_REQUEST, e.msg)
        elif e.msg == 'Repo is not encrypted':
            return api_error(status.HTTP_409_CONFLICT, e.msg)
        elif e.msg == 'Incorrect password':
            return api_error(status.HTTP_400_BAD_REQUEST, e.msg)
        elif e.msg == 'Internal server error':
            return api_error(status.HTTP_500_INTERNAL_SERVER_ERROR, e.msg)
        else:
            return api_error(status.HTTP_500_INTERNAL_SERVER_ERROR, e.msg)

def check_set_repo_password(request, repo):
    if not can_access_repo(request, repo.id):
        return api_error(status.HTTP_403_FORBIDDEN, 'Forbid to access this repo.')

    password_set = False
    if repo.encrypted:
        try:
            ret = seafserv_rpc.is_passwd_set(repo.id, request.user.username)
            if ret == 1:
                password_set = True
        except SearpcError, e:
            return api_error(status.HTTP_500_INTERNAL_SERVER_ERROR,
                             "SearpcError:" + e.msg)

        if not password_set:
            password = request.REQUEST.get('password', default=None)
            if not password:
                return api_error(HTTP_440_REPO_PASSWD_REQUIRED,
                                 'Repo password is needed.')

            return set_repo_password(request, repo, password)


def check_repo_access_permission(request, repo):
    if not can_access_repo(request, repo.id):
        return api_error(status.HTTP_403_FORBIDDEN, 'Forbid to access this repo.')


class Repo(APIView):
    authentication_classes = (TokenAuthentication, )
    permission_classes = (IsAuthenticated, )
    throttle_classes = (UserRateThrottle, )

    def get(self, request, repo_id, format=None):
        repo = get_repo(repo_id)
        if not repo:
            return api_error(status.HTTP_404_NOT_FOUND, 'Repo not found.')

        username = request.user.username
        if not is_repo_accessible(repo.id, username):
            return api_error(status.HTTP_403_FORBIDDEN,
                             'You do not have permission to get repo.')

        # check whether user is repo owner
        if validate_owner(request, repo_id):
            owner = "self"
        else:
            owner = "share"

        last_commit = get_commits(repo.id, 0, 1)[0]
        repo.latest_modify = last_commit.ctime if last_commit else None

        # query repo infomation
        repo.size = seafserv_threaded_rpc.server_repo_size(repo_id)
        current_commit = get_commits(repo_id, 0, 1)[0]
        root_id = current_commit.root_id if current_commit else None

        repo_json = {
            "type":"repo",
            "id":repo.id,
            "owner":owner,
            "name":repo.name,
            "desc":repo.desc,
            "mtime":repo.latest_modify,
            "size":repo.size,
            "encrypted":repo.encrypted,
            "root":root_id,
            "permission": check_permission(repo.id, username),
            }
        if repo.encrypted:
            repo_json["enc_version"] = repo.enc_version
            repo_json["magic"] = repo.magic
            repo_json["random_key"] = repo.random_key

        return Response(repo_json)

    def post(self, request, repo_id, format=None):
        repo = get_repo(repo_id)
        if not repo:
            return api_error(status.HTTP_404_NOT_FOUND, 'Repo not found.')

        op = request.GET.get('op', 'setpassword')
        if op == 'checkpassword':
            magic = request.REQUEST.get('magic', default=None)
            if not magic:
                return api_error(HTTP_441_REPO_PASSWD_MAGIC_REQUIRED,
                                 'Repo password magic is needed.')
            resp = check_repo_access_permission(request, repo)
            if resp:
                return resp
            try:
                seafile_api.check_passwd(repo.id, magic)
            except SearpcError, e:
                return api_error(status.HTTP_500_INTERNAL_SERVER_ERROR,
                                 "SearpcError:" + e.msg)
            return Response("success")
        elif op == 'setpassword':
            resp = check_set_repo_password(request, repo)
            if resp:
                return resp
            return Response("success")

        return Response("unsupported operation")

    def delete(self, request, repo_id, format=None):
        username = request.user.username
        repo = seafile_api.get_repo(repo_id)
        if not repo:
            return api_error(status.HTTP_400_BAD_REQUEST, \
                    'Library does not exist.')

        if not seafile_api.is_repo_owner(username, repo_id):
            return api_error(status.HTTP_403_FORBIDDEN, \
                    'Only library owner can perform this operation.')

        seafile_api.remove_repo(repo_id)
        return Response('success', status=status.HTTP_200_OK)

class RepoHistory(APIView):
    authentication_classes = (TokenAuthentication, )
    permission_classes = (IsAuthenticated,)
    throttle_classes = (UserRateThrottle, )

    def get(self, request, repo_id, format=None):
        try:
            current_page = int(request.GET.get('page', '1'))
            per_page = int(request.GET.get('per_page', '25'))
        except ValueError:
            current_page = 1
            per_page = 25

        commits_all = get_commits(repo_id, per_page * (current_page -1), per_page + 1)
        commits = commits_all[:per_page]

        if len(commits_all) == per_page + 1:
            page_next = True
        else:
            page_next = False

        return HttpResponse(json.dumps({"commits": commits, "page_next": page_next}, cls=SearpcObjEncoder), status=200, content_type=json_content_type)

class DownloadRepo(APIView):
    authentication_classes = (TokenAuthentication, )
    permission_classes = (IsAuthenticated, )
    throttle_classes = (UserRateThrottle, )

    def get(self, request, repo_id, format=None):
        username = request.user.username
        if not is_repo_accessible(repo_id, username):
            return api_error(status.HTTP_403_FORBIDDEN,
                             'You do not have permission to get repo.')
            
        return repo_download_info(request, repo_id)

class UploadLinkView(APIView):
    authentication_classes = (TokenAuthentication, )
    permission_classes = (IsAuthenticated, )
    throttle_classes = (UserRateThrottle, )

    def get(self, request, repo_id, format=None):
        if check_permission(repo_id, request.user.username) != 'rw':
            return api_error(status.HTTP_403_FORBIDDEN, "Can not access repo")

        if check_quota(repo_id) < 0:
            return api_error(HTTP_520_OPERATION_FAILED, 'Above quota')

        token = seafserv_rpc.web_get_access_token(repo_id,
                                                  'dummy',
                                                  'upload',
                                                  request.user.username)
        url = gen_file_upload_url(token, 'upload-api')
        return Response(url)

class UpdateLinkView(APIView):
    authentication_classes = (TokenAuthentication, )
    permission_classes = (IsAuthenticated, )
    throttle_classes = (UserRateThrottle, )

    def get(self, request, repo_id, format=None):
        if check_permission(repo_id, request.user.username) != 'rw':
            return api_error(status.HTTP_403_FORBIDDEN, "Can not access repo")

        if check_quota(repo_id) < 0:
            return api_error(HTTP_520_OPERATION_FAILED, 'Above quota')

        token = seafserv_rpc.web_get_access_token(repo_id,
                                                  'dummy',
                                                  'update',
                                                  request.user.username)
        url = gen_file_upload_url(token, 'update-api')
        return Response(url)

class UploadBlksLinkView(APIView):
    authentication_classes = (TokenAuthentication, )
    permission_classes = (IsAuthenticated, )
    throttle_classes = (UserRateThrottle, )

    def get(self, request, repo_id, format=None):
        if check_permission(repo_id, request.user.username) != 'rw':
            return api_error(status.HTTP_403_FORBIDDEN, "Can not access repo")

        if check_quota(repo_id) < 0:
            return api_error(HTTP_520_OPERATION_FAILED, 'Above quota')

        token = seafserv_rpc.web_get_access_token(repo_id,
                                                  'dummy',
                                                  'upload-blks',
                                                  request.user.username)
        url = gen_file_upload_url(token, 'upload-blks-api')
        return Response(url)

class UpdateBlksLinkView(APIView):
    authentication_classes = (TokenAuthentication, )
    permission_classes = (IsAuthenticated, )
    throttle_classes = (UserRateThrottle, )

    def get(self, request, repo_id, format=None):
        if check_permission(repo_id, request.user.username) != 'rw':
            return api_error(status.HTTP_403_FORBIDDEN, "Can not access repo")

        if check_quota(repo_id) < 0:
            return api_error(HTTP_520_OPERATION_FAILED, 'Above quota')

        token = seafserv_rpc.web_get_access_token(repo_id,
                                                  'dummy',
                                                  'update-blks',
                                                  request.user.username)
        url = gen_file_upload_url(token, 'update-blks-api')
        return Response(url)


def get_file_size (id):
    size = seafserv_threaded_rpc.get_file_size(id)
    return size if size else 0

def get_dir_entrys_by_id(request, repo_id, path, dir_id):
    try:
        dirs = seafile_api.list_dir_by_dir_id(dir_id)
    except SearpcError, e:
        return api_error(HTTP_520_OPERATION_FAILED,
                         "Failed to list dir.")

    mtimes = get_dir_files_last_modified (repo_id, path, dir_id)

    dir_list, file_list = [], []
    for dirent in dirs:
        dtype = "file"
        entry={}
        if stat.S_ISDIR(dirent.mode):
            dtype = "dir"
        else:
            try:
                entry["size"] = get_file_size(dirent.obj_id)
            except Exception, e:
                entry["size"]=0

        entry["type"]=dtype
        entry["name"]=dirent.obj_name
        entry["id"]=dirent.obj_id
        entry["mtime"]=mtimes.get(dirent.obj_name, None)
        if dtype == 'dir':
            dir_list.append(entry)
        else:
            file_list.append(entry)


    dir_list.sort(lambda x, y : cmp(x['name'].lower(),y['name'].lower()))
    file_list.sort(lambda x, y : cmp(x['name'].lower(),y['name'].lower()))
    dentrys = dir_list + file_list

    response = HttpResponse(json.dumps(dentrys), status=200,
                            content_type=json_content_type)
    response["oid"] = dir_id
    return response

def get_shared_link(request, repo_id, path):
    l = FileShare.objects.filter(repo_id=repo_id).filter(\
        username=request.user.username).filter(path=path)
    token = None
    if len(l) > 0:
        fileshare = l[0]
        token = fileshare.token
    else:
        token = gen_token(max_length=10)

        fs = FileShare()
        fs.username = request.user.username
        fs.repo_id = repo_id
        fs.path = path
        fs.token = token

        try:
            fs.save()
        except IntegrityError, e:
            return api_error(status.HTTP_500_INTERNAL_SERVER_ERROR, e.msg)

    http_or_https = request.is_secure() and 'https' or 'http'
    domain = RequestSite(request).domain
    file_shared_link = '%s://%s%sf/%s/' % (http_or_https, domain,
                                           settings.SITE_ROOT, token)
    return Response(file_shared_link)

def get_repo_file(request, repo_id, file_id, file_name, op):
    if op == 'download':
        token = seafserv_rpc.web_get_access_token(repo_id, file_id,
                                                  op, request.user.username)
        redirect_url = gen_file_get_url(token, file_name)
        response = HttpResponse(json.dumps(redirect_url), status=200,
                                content_type=json_content_type)
        response["oid"] = file_id
        return response

    if op == 'downloadblks':
        blklist = []
        encrypted = False
        enc_version = 0
        if file_id != EMPTY_SHA1:
            try:
                blks = seafile_api.list_file_by_file_id(file_id)
                blklist = blks.split('\n')
            except SearpcError, e:
                return api_error(HTTP_520_OPERATION_FAILED,
                                 'Failed to get file block list')
        blklist = [i for i in blklist if len(i) == 40]
        if len(blklist) > 0:
            repo = get_repo(repo_id)
            encrypted = repo.encrypted
            enc_version = repo.enc_version
        token = seafserv_rpc.web_get_access_token(repo_id, file_id,
                                                  op, request.user.username)
        url = gen_block_get_url(token, None)
        res = {
            'blklist':blklist,
            'url':url,
            'encrypted':encrypted,
            'enc_version': enc_version,
            }
        response = HttpResponse(json.dumps(res), status=200,
                                content_type=json_content_type)
        response["oid"] = file_id
        return response

    if op == 'sharelink':
        path = request.GET.get('p', None)
        assert path, 'path must be passed in the url'
        return get_shared_link(request, repo_id, path)

def reloaddir(request, repo_id, parent_dir):
    current_commit = get_commits(repo_id, 0, 1)[0]
    if not current_commit:
        return api_error(status.HTTP_500_INTERNAL_SERVER_ERROR,
                         'Failed to get current commit of repo %s.' % repo_id)

    try:
        dir_id = seafserv_threaded_rpc.get_dirid_by_path(current_commit.id,
                                                         parent_dir.encode('utf-8'))
    except SearpcError, e:
        return api_error(HTTP_520_OPERATION_FAILED,
                         "Failed to get dir id by path")

    if not dir_id:
        return api_error(status.HTTP_404_NOT_FOUND, "Path does not exist")

    return get_dir_entrys_by_id(request, repo_id, parent_dir, dir_id)

def reloaddir_if_neccessary (request, repo_id, parent_dir):

    reload_dir = False
    s = request.GET.get('reloaddir', None)
    if s and s.lower() == 'true':
        reload_dir = True

    if not reload_dir:
        return Response('success')

    return reloaddir(request, repo_id, parent_dir)

# deprecated
class OpDeleteView(APIView):
    """
    Delete a file.
    """
    authentication_classes = (TokenAuthentication, )
    permission_classes = (IsAuthenticated, )

    def post(self, request, repo_id, format=None):
        repo = get_repo(repo_id)
        if not repo:
            return api_error(status.HTTP_404_NOT_FOUND, 'Repo not found.')

        username = request.user.username
        if not is_repo_writable(repo.id, username):
            return api_error(status.HTTP_403_FORBIDDEN,
                             'You do not have permission to delete file.')

        resp = check_repo_access_permission(request, repo)
        if resp:
            return resp

        parent_dir = request.GET.get('p', '/')
        file_names = request.POST.get("file_names")

        if not parent_dir or not file_names:
            return api_error(status.HTTP_404_NOT_FOUND,
                             'File or directory not found.')

        for file_name in file_names.split(':'):
            file_name = unquote(file_name.encode('utf-8'))
            try:
                seafserv_threaded_rpc.del_file(repo_id, parent_dir,
                                               file_name, username)
            except SearpcError,e:
                return api_error(HTTP_520_OPERATION_FAILED,
                                 "Failed to delete file.")

        return reloaddir_if_neccessary (request, repo_id, parent_dir)

def append_starred_files(array, files):
    for f in files:
        sfile = {'org' : f.org_id,
                 'repo' : f.repo.id,
                 'path' : f.path,
                 'mtime' : f.last_modified,
                 'dir' : f.is_dir,
                 'size' : f.size
                 }
        array.append(sfile)

def api_starred_files(request):
    starred_files = []
    personal_files = UserStarredFiles.objects.get_starred_files_by_username(
        request.user.username)
    append_starred_files (starred_files, personal_files)
    return Response(starred_files)

class StarredFileView(APIView):
    """
    Support uniform interface for starred file operation,
    including add/delete/list starred files.
    """

    authentication_classes = (TokenAuthentication, )
    permission_classes = (IsAuthenticated,)
    throttle_classes = (UserRateThrottle, )

    def get(self, request, format=None):
        # list starred files
        return api_starred_files(request)

    def post(self, request, format=None):
        # add starred file
        repo_id = request.POST.get('repo_id', '')
        path = unquote(request.POST.get('p', '').encode('utf-8'))
        if not (repo_id and path):
            return api_error(status.HTTP_400_BAD_REQUEST,
                             'Repo_id or path is missing.')

        if path[-1] == '/':     # Should not contain '/' at the end of path.
            return api_error(status.HTTP_400_BAD_REQUEST, 'Invalid file path.')

        star_file(request.user.username, repo_id, path, is_dir=False,
                  org_id=-1)

        resp = Response('success', status=status.HTTP_201_CREATED)
        resp['Location'] = reverse('starredfiles')

        return resp

    def delete(self, request, format=None):
        # remove starred file
        repo_id = request.GET.get('repo_id', '')
        path = request.GET.get('p', '')
        if not (repo_id and path):
            return api_error(status.HTTP_400_BAD_REQUEST,
                             'Repo_id or path is missing.')

        if path[-1] == '/':     # Should not contain '/' at the end of path.
            return api_error(status.HTTP_400_BAD_REQUEST, 'Invalid file path.')

        unstar_file(request.user.username, repo_id, path)
        return Response('success', status=status.HTTP_200_OK)

class FileView(APIView):
    """
    Support uniform interface for file related operations,
    including create/delete/rename/view, etc.
    """

    authentication_classes = (TokenAuthentication, )
    permission_classes = (IsAuthenticated, )
    throttle_classes = (UserRateThrottle, )

    def get(self, request, repo_id, format=None):
        # view file
        repo = get_repo(repo_id)
        if not repo:
            return api_error(status.HTTP_404_NOT_FOUND, 'Repo not found.')

        resp = check_repo_access_permission(request, repo)
        if resp:
            return resp

        path = request.GET.get('p', None)
        if not path:
            return api_error(status.HTTP_400_BAD_REQUEST, 'Path is missing.')
        file_name = os.path.basename(path)

        file_id = None
        try:
            file_id = seafserv_threaded_rpc.get_file_id_by_path(repo_id,
                                                             path.encode('utf-8'))
        except SearpcError, e:
            return api_error(HTTP_520_OPERATION_FAILED,
                             "Failed to get file id by path.")

        if not file_id:
            return api_error(status.HTTP_404_NOT_FOUND, "File not found")

        op = request.GET.get('op', 'download')
        return get_repo_file(request, repo_id, file_id, file_name, op)

    def post(self, request, repo_id, format=None):
        # rename, move or create file
        repo = get_repo(repo_id)
        if not repo:
            return api_error(status.HTTP_404_NOT_FOUND, 'Repo not found.')

        resp = check_repo_access_permission(request, repo)
        if resp:
            return resp

        path = request.GET.get('p', '')
        if not path or path[0] != '/':
            return api_error(status.HTTP_400_BAD_REQUEST,
                             'Path is missing or invalid.')

        username = request.user.username        
        operation = request.POST.get('operation', '')
        if operation.lower() == 'rename':
            if not is_repo_writable(repo.id, username):
                return api_error(status.HTTP_403_FORBIDDEN,
                                 'You do not have permission to rename file.')

            newname = request.POST.get('newname', '')
            if not newname:
                return api_error(status.HTTP_400_BAD_REQUEST,
                                 'Newname is missing')
            newname = unquote(newname.encode('utf-8'))
            if len(newname) > settings.MAX_UPLOAD_FILE_NAME_LEN:
                return api_error(status.HTTP_400_BAD_REQUEST, 'Newname too long')

            parent_dir = os.path.dirname(path)
            parent_dir_utf8 = parent_dir.encode('utf-8')
            oldname = os.path.basename(path)
            oldname_utf8 = oldname.encode('utf-8')
            if oldname == newname:
                return api_error(status.HTTP_409_CONFLICT,
                                 'The new name is the same to the old')

            newname = check_filename_with_rename(repo_id, parent_dir, newname)
            newname_utf8 = newname.encode('utf-8')
            try:
                seafserv_threaded_rpc.rename_file (repo_id, parent_dir_utf8,
                                                   oldname_utf8, newname,
                                                   username)
            except SearpcError,e:
                return api_error(HTTP_520_OPERATION_FAILED,
                                 "Failed to rename file: %s" % e)

            if request.GET.get('reloaddir', '').lower() == 'true':
                return reloaddir(request, repo_id, parent_dir)
            else:
                resp = Response('success', status=status.HTTP_301_MOVED_PERMANENTLY)
                uri = reverse('FileView', args=[repo_id], request=request)
                resp['Location'] = uri + '?p=' + quote(parent_dir_utf8) + quote(newname_utf8)
                return resp

        elif operation.lower() == 'move':
            if not is_repo_writable(repo.id, username):
                return api_error(status.HTTP_403_FORBIDDEN,
                                 'You do not have permission to move file.')
            
            src_dir = os.path.dirname(path)
            src_dir_utf8 = src_dir.encode('utf-8')
            src_repo_id = repo_id
            dst_repo_id = request.POST.get('dst_repo', '')
            dst_dir = request.POST.get('dst_dir', '')
            dst_dir_utf8 = dst_dir.encode('utf-8')
            if dst_dir[-1] != '/': # Append '/' to the end of directory if necessary
                dst_dir += '/'
            # obj_names   = request.POST.get('obj_names', '')

            if not (dst_repo_id and dst_dir):
                return api_error(status.HTTP_400_BAD_REQUEST, 'Missing arguments.')

            if src_repo_id == dst_repo_id and src_dir == dst_dir:
                return Response('success', status=status.HTTP_200_OK)

            # names = obj_names.split(':')
            # names = map(lambda x: unquote(x).decode('utf-8'), names)

            # if dst_dir.startswith(src_dir):
            #     for obj_name in names:
            #         if dst_dir.startswith('/'.join([src_dir, obj_name])):
            #             return api_error(status.HTTP_409_CONFLICT,
            #                              'Can not move a dirctory to its subdir')

            filename = os.path.basename(path)
            filename_utf8 = filename.encode('utf-8')
            new_filename = check_filename_with_rename(dst_repo_id, dst_dir,
                                                      filename)
            new_filename_utf8 = new_filename.encode('utf-8')

            try:
                seafserv_threaded_rpc.move_file(src_repo_id, src_dir_utf8,
                                                filename_utf8, dst_repo_id,
                                                dst_dir_utf8, new_filename_utf8,
                                                username)
            except SearpcError, e:
                return api_error(status.HTTP_500_INTERNAL_SERVER_ERROR,
                                 "SearpcError:" + e.msg)

            if request.GET.get('reloaddir', '').lower() == 'true':
                return reloaddir(request, dst_repo_id, dst_dir)
            else:
                resp = Response('success', status=status.HTTP_301_MOVED_PERMANENTLY)
                uri = reverse('FileView', args=[repo_id], request=request)
                resp['Location'] = uri + '?p=' + quote(dst_dir_utf8) + quote(new_filename_utf8)
                return resp
        elif operation.lower() == 'create':
            if not is_repo_writable(repo.id, username):
                return api_error(status.HTTP_403_FORBIDDEN,
                                 'You do not have permission to create file.')
            
            parent_dir = os.path.dirname(path)
            parent_dir_utf8 = parent_dir.encode('utf-8')
            new_file_name = os.path.basename(path)
            new_file_name = check_filename_with_rename(repo_id, parent_dir,
                                                       new_file_name)
            new_file_name_utf8 = new_file_name.encode('utf-8')

            try:
                seafserv_threaded_rpc.post_empty_file(repo_id, parent_dir,
                                                      new_file_name, username)
            except SearpcError, e:
                return api_error(HTTP_520_OPERATION_FAILED,
                                 'Failed to create file.')

            if request.GET.get('reloaddir', '').lower() == 'true':
                return reloaddir(request, repo_id, parent_dir)
            else:
                resp = Response('success', status=status.HTTP_201_CREATED)
                uri = reverse('FileView', args=[repo_id], request=request)
                resp['Location'] = uri + '?p=' + quote(parent_dir_utf8) + \
                    quote(new_file_name_utf8)
                return resp
        else:
            return api_error(status.HTTP_400_BAD_REQUEST,
                             "Operation can only be rename, create or move.")

    def put(self, request, repo_id, format=None):
        # update file
        # TODO
        pass

    def delete(self, request, repo_id, format=None):
        # delete file
        repo = get_repo(repo_id)
        if not repo:
            return api_error(status.HTTP_404_NOT_FOUND, 'Repo not found.')

        username = request.user.username
        if not is_repo_writable(repo.id, username):
            return api_error(status.HTTP_403_FORBIDDEN,
                             'You do not have permission to delete file.')
        
        resp = check_repo_access_permission(request, repo)
        if resp:
            return resp

        path = request.GET.get('p', None)
        if not path:
            return api_error(status.HTTP_400_BAD_REQUEST, 'Path is missing.')

        parent_dir = os.path.dirname(path)
        parent_dir_utf8 = os.path.dirname(path).encode('utf-8')
        file_name_utf8 = os.path.basename(path).encode('utf-8')

        try:
            seafserv_threaded_rpc.del_file(repo_id, parent_dir_utf8,
                                           file_name_utf8,
                                           request.user.username)
        except SearpcError, e:
            return api_error(HTTP_520_OPERATION_FAILED,
                             "Failed to delete file.")

        return reloaddir_if_neccessary(request, repo_id, parent_dir)

class FileRevert(APIView):
    authentication_classes = (TokenAuthentication, )
    permission_classes = (IsAuthenticated,)
    throttle_classes = (UserRateThrottle, )

    def put(self, request, repo_id, format=None):
        path = unquote(request.DATA.get('p', '').encode('utf-8'))
        if not path:
            return api_error(status.HTTP_400_BAD_REQUEST, 'Path is missing.')
        commit_id = unquote(request.DATA.get('commit_id', '').encode('utf-8'))
        if not path:
            return api_error(status.HTTP_400_BAD_REQUEST, 'Path is missing.')
        try:
            ret = seafserv_threaded_rpc.revert_file (repo_id, commit_id,
                            path, request.user.username)
        except SearpcError, e:
            return api_error(status.HTTP_400_BAD_REQUEST, 'Server error')

        return HttpResponse(json.dumps({"ret": ret}), status=200, content_type=json_content_type)
    
class FileRevision(APIView):
    authentication_classes = (TokenAuthentication, )
    permission_classes = (IsAuthenticated,)
    throttle_classes = (UserRateThrottle, )

    def get(self, request, repo_id, format=None):
        path = request.GET.get('p', None)
        assert path, 'path must be passed in the url'

        file_name = os.path.basename(path)
        commit_id = request.GET.get('commit_id', None)

        try:
            obj_id = seafserv_threaded_rpc.get_file_id_by_commit_and_path( \
                                        commit_id, path)
        except:
            return api_error(status.HTTP_404_NOT_FOUND, 'Revision not found.')

        return get_repo_file(request, repo_id, obj_id, file_name, 'download')

class FileHistory(APIView):
    authentication_classes = (TokenAuthentication, )
    permission_classes = (IsAuthenticated,)
    throttle_classes = (UserRateThrottle, )

    def get(self, request, repo_id, format=None):
        path = request.GET.get('p', None)
        assert path, 'path must be passed in the url'

        try:
            commits = seafserv_threaded_rpc.list_file_revisions(repo_id, path,
                                                            -1, -1)
        except SearpcError, e:
            return api_error(status.HTTP_400_BAD_REQUEST, 'Server error')

        if not commits:
            return api_error(status.HTTP_404_NOT_FOUND, 'File not found.')

        return HttpResponse(json.dumps({"commits": commits}, cls=SearpcObjEncoder), status=200, content_type=json_content_type)

class FileSharedLinkView(APIView):
    """
    Support uniform interface for file shared link.
    """
    authentication_classes = (TokenAuthentication, )
    permission_classes = (IsAuthenticated, )
    throttle_classes = (UserRateThrottle, )

    def put(self, request, repo_id, format=None):
        # generate file shared link
        path = unquote(request.DATA.get('p', '').encode('utf-8'))
        type = unquote(request.DATA.get('type', 'f').encode('utf-8'))

        if type not in ('d', 'f'):
            return api_error(status.HTTP_400_BAD_REQUEST, 'invalid type')

        if not path:
            return api_error(status.HTTP_400_BAD_REQUEST, 'Path is missing.')

        if path[-1] == '/':
            path = path[:-1]
        l = FileShare.objects.filter(repo_id=repo_id).filter(
            username=request.user.username).filter(path=path)
        if len(l) > 0:
            fileshare = l[0]
            token = fileshare.token
            type = fileshare.s_type
        else:
            token = gen_token(max_length=10)

            fs = FileShare()
            fs.username = request.user.username
            fs.repo_id = repo_id
            fs.path = path
            fs.token = token
            fs.s_type = type

            try:
                fs.save()
            except IntegrityError, e:
                return api_error(status.HTTP_500_INTERNAL_SERVER_ERROR, e.msg)

        http_or_https = request.is_secure() and 'https' or 'http'
        domain = RequestSite(request).domain
        file_shared_link = '%s://%s%s%s/%s/' % (http_or_https, domain,
                                               settings.SITE_ROOT, type, token)
        resp = Response(status=status.HTTP_201_CREATED)
        resp['Location'] = file_shared_link
        return resp

class DirView(APIView):
    """
    Support uniform interface for directory operations, including
    create/delete/rename/list, etc.
    """
    authentication_classes = (TokenAuthentication, )
    permission_classes = (IsAuthenticated, )
    throttle_classes = (UserRateThrottle, )

    def get(self, request, repo_id, format=None):
        # list dir
        repo = get_repo(repo_id)
        if not repo:
            return api_error(status.HTTP_404_NOT_FOUND, 'Repo not found.')

        resp = check_repo_access_permission(request, repo)
        if resp:
            return resp

        path = request.GET.get('p', '/')
        if path[-1] != '/':
            path = path + '/'

        try:
            dir_id = seafserv_threaded_rpc.get_dir_id_by_path(repo_id,
                                                             path.encode('utf-8'))
        except SearpcError, e:
            return api_error(HTTP_520_OPERATION_FAILED,
                             "Failed to get dir id by path.")

        if not dir_id:
            return api_error(status.HTTP_404_NOT_FOUND, "Path does not exist")

        old_oid = request.GET.get('oid', None)
        if old_oid and old_oid == dir_id :
            response = HttpResponse(json.dumps("uptodate"), status=200,
                                    content_type=json_content_type)
            response["oid"] = dir_id
            return response
        else:
            return get_dir_entrys_by_id(request, repo_id, path, dir_id)

    def post(self, request, repo_id, format=None):
        # new dir
        repo = get_repo(repo_id)
        if not repo:
            return api_error(status.HTTP_404_NOT_FOUND, 'Repo not found.')

        resp = check_repo_access_permission(request, repo)
        if resp:
            return resp

        path = request.GET.get('p', '')
        if not path or path[0] != '/':
            return api_error(status.HTTP_400_BAD_REQUEST, "Path is missing.")
        if path == '/':         # Can not make root dir.
            return api_error(status.HTTP_400_BAD_REQUEST, "Path is invalid.")
        if path[-1] == '/':     # Cut out last '/' if possible.
            path = path[:-1]

        username = request.user.username            
        operation = request.POST.get('operation', '')
        if operation.lower() == 'mkdir':
            if not is_repo_writable(repo.id, username):
                return api_error(status.HTTP_403_FORBIDDEN,
                                 'You do not have permission to create folder.')
            
            parent_dir = os.path.dirname(path)
            parent_dir_utf8 = parent_dir.encode('utf-8')
            new_dir_name = os.path.basename(path)
            new_dir_name = check_filename_with_rename(repo_id, parent_dir,
                                                      new_dir_name)
            new_dir_name_utf8 = new_dir_name.encode('utf-8')

            try:
                seafserv_threaded_rpc.post_dir(repo_id, parent_dir,
                                               new_dir_name, username)
            except SearpcError, e:
                return api_error(HTTP_520_OPERATION_FAILED,
                                 'Failed to make directory.')

            if request.GET.get('reloaddir', '').lower() == 'true':
                resp = reloaddir(request, repo_id, parent_dir)
            else:
                resp = Response('success', status=status.HTTP_201_CREATED)
                uri = reverse('DirView', args=[repo_id], request=request)
                resp['Location'] = uri + '?p=' + quote(parent_dir_utf8) + \
                    quote(new_dir_name_utf8)
            return resp
        # elif operation.lower() == 'rename':
        #     pass
        # elif operation.lower() == 'move':
        #     pass
        else:
            return api_error(status.HTTP_400_BAD_REQUEST,
                             "Operation not supported.")

    def delete(self, request, repo_id, format=None):
        # delete dir or file
        repo = get_repo(repo_id)
        if not repo:
            return api_error(status.HTTP_404_NOT_FOUND, 'Repo not found.')

        username = request.user.username
        if not is_repo_writable(repo.id, username):
            return api_error(status.HTTP_403_FORBIDDEN,
                             'You do not have permission to delete folder.')
        
        resp = check_repo_access_permission(request, repo)
        if resp:
            return resp

        path = request.GET.get('p', None)
        if not path:
            return api_error(status.HTTP_400_BAD_REQUEST, 'Path is missing.')

        if path == '/':         # Can not delete root path.
            return api_error(status.HTTP_400_BAD_REQUEST, 'Path is invalid.')

        if path[-1] == '/':     # Cut out last '/' if possible.
            path = path[:-1]

        parent_dir = os.path.dirname(path)
        parent_dir_utf8 = os.path.dirname(path).encode('utf-8')
        file_name_utf8 = os.path.basename(path).encode('utf-8')

        try:
            seafserv_threaded_rpc.del_file(repo_id, parent_dir_utf8,
                                           file_name_utf8, username)
        except SearpcError, e:
            return api_error(HTTP_520_OPERATION_FAILED,
                             "Failed to delete file.")

        return reloaddir_if_neccessary(request, repo_id, parent_dir)

class DirDownloadView(APIView):
    authentication_classes = (TokenAuthentication, )
    permission_classes = (IsAuthenticated,)
    throttle_classes = (UserRateThrottle, )

    def get(self, request, repo_id, format=None):
        repo = get_repo(repo_id)
        if not repo:
            return render_error(request, _(u'Library does not exist'))

        path = request.GET.get('p', None)
        assert path, 'path must be passed in the url'

        if path[-1] != '/':         # Normalize dir path
            path += '/'

        if len(path) > 1:
            dirname = os.path.basename(path.rstrip('/')) # Here use `rstrip` to cut out last '/' in path
        else:
            dirname = repo.name

        current_commit = get_commits(repo_id, 0, 1)[0]
        if not current_commit:
            return api_error(status.HTTP_500_INTERNAL_SERVER_ERROR,
                         'Failed to get current commit of repo %s.' % repo_id)

        try:
            dir_id = seafserv_threaded_rpc.get_dirid_by_path(current_commit.id,
                                                         path.encode('utf-8'))
        except SearpcError, e:
            return api_error(HTTP_520_OPERATION_FAILED,
                         "Failed to get dir id by path")

        if not dir_id:
            return api_error(status.HTTP_404_NOT_FOUND, "Path does not exist")

        try:
            total_size = seafserv_threaded_rpc.get_dir_size(dir_id)
        except Exception, e:
            logger.error(str(e))
            return api_error(status.HTTP_520_OPERATION_FAILED, "Internal error")

        if total_size > MAX_DOWNLOAD_DIR_SIZE:
            return render_error(request, _(u'Unable to download directory "%s": size is too large.') % dirname)

        token = seafserv_rpc.web_get_access_token(repo_id,
                                                  dir_id,
                                                  'download-dir',
                                                  request.user.username)

        redirect_url = gen_file_get_url(token, dirname)
        return HttpResponse(json.dumps(redirect_url), status=200, content_type=json_content_type)
    

class DirShareView(APIView):
    authentication_classes = (TokenAuthentication, )
    permission_classes = (IsAuthenticated,)
    throttle_classes = (UserRateThrottle, )

    # from seahub.share.view::gen_private_file_share
    def post(self, request, repo_id, format=None):
        emails = request.POST.getlist('emails', '')
        s_type = request.POST.get('s_type', '')
        path = request.POST.get('path', '')
        perm = request.POST.get('perm', 'r')
        file_or_dir = os.path.basename(path.rstrip('/'))
        username = request.user.username

        for email in [e.strip() for e in emails if e.strip()]:
            if not is_registered_user(email):
                continue
        
            if s_type == 'f':
                pfds = PrivateFileDirShare.objects.add_read_only_priv_file_share(
                    username, email, repo_id, path)
            elif s_type == 'd':
                pfds = PrivateFileDirShare.objects.add_private_dir_share(
                    username, email, repo_id, path, perm)
            else:
                continue

            # send a signal when sharing file successful
            share_file_to_user_successful.send(sender=None, priv_share_obj=pfds)
        return HttpResponse(json.dumps({}), status=200, content_type=json_content_type)
    

class DirSubRepoView(APIView):
    authentication_classes = (TokenAuthentication, )
    permission_classes = (IsAuthenticated,)
    throttle_classes = (UserRateThrottle, )

    # from seahub.views.ajax.py::sub_repo
    def get(self, request, repo_id, format=None):
        '''
        check if a dir has a corresponding sub_repo
        if it does not have, create one
        '''

        content_type = 'application/json; charset=utf-8'
        result = {}

        path = request.GET.get('p') 
        name = request.GET.get('name')
        if not (path and name):
            result['error'] = _('Argument missing')
            return HttpResponse(json.dumps(result), status=400, content_type=content_type)

        username = request.user.username

        # check if the sub-lib exist
        try:
            sub_repo = seafile_api.get_virtual_repo(repo_id, path, username)
        except SearpcError, e:
            result['error'] = e.msg
            return HttpResponse(json.dumps(result), status=500, content_type=content_type)

        if sub_repo:
            result['sub_repo_id'] = sub_repo.id
        else:
            # create a sub-lib
            try:
                # use name as 'repo_name' & 'repo_desc' for sub_repo
                sub_repo_id = seafile_api.create_virtual_repo(repo_id, path, name, name, username)
                result['sub_repo_id'] = sub_repo_id
            except SearpcError, e:
                result['error'] = e.msg
                return HttpResponse(json.dumps(result), status=500, content_type=content_type)

        return HttpResponse(json.dumps(result), content_type=content_type)

class SharedRepos(APIView):
    """
    List repos that a user share to others/groups/public.
    """
    authentication_classes = (TokenAuthentication, )
    permission_classes = (IsAuthenticated, )
    throttle_classes = (UserRateThrottle, )

    def get(self, request, format=None):
        username = request.user.username
        shared_repos = []

        shared_repos += list_share_repos(username, 'from_email', -1, -1)
        shared_repos += get_group_repos_by_owner(username)
        if not CLOUD_MODE:
            shared_repos += list_inner_pub_repos_by_owner(username)

        return HttpResponse(json.dumps(shared_repos, cls=SearpcObjEncoder),
                            status=200, content_type=json_content_type)

class BeShared(APIView):
    """
    List repos that others/groups share to user.
    """
    authentication_classes = (TokenAuthentication, )
    permission_classes = (IsAuthenticated, )
    throttle_classes = (UserRateThrottle, )

    def get(self, request, format=None):
        username = request.user.username
        shared_repos = []
        shared_repos += seafile_api.get_share_in_repo_list(username, -1, -1)

        joined_groups = get_personal_groups_by_user(username)
        for grp in joined_groups:
        # Get group repos, and for each group repos...
            for r_id in get_group_repoids(grp.id):
                # No need to list my own repo
                if seafile_api.is_repo_owner(username, r_id):
                    continue
                 # Convert repo properties due to the different collumns in Repo
                 # and SharedRepo
                r = get_repo(r_id)
                if not r:
                    continue
                r.repo_id = r.id
                r.repo_name = r.name
                r.repo_desc = r.desc
                cmmts = get_commits(r_id, 0, 1)
                last_commit = cmmts[0] if cmmts else None
                r.last_modified = last_commit.ctime if last_commit else 0
                r.share_type = 'group'
                r.user = seafile_api.get_repo_owner(r_id)
                r.user_perm = check_permission(r_id, username)
                shared_repos.append(r)

        if not CLOUD_MODE:
            shared_repos += list_inner_pub_repos(username)

        return HttpResponse(json.dumps(shared_repos, cls=SearpcObjEncoder),
                            status=200, content_type=json_content_type)

<<<<<<< HEAD
class FileShareEncoder(json.JSONEncoder):
    def default(self, obj):
        if not isinstance(obj, FileShare):
            return None
        return {'username':obj.username, 'repo_id':obj.repo_id, 'path':obj.path, 'token':obj.token,
                'ctime':obj.ctime, 'view_cnt':obj.view_cnt, 's_type':obj.s_type}

class SharedLinksView(APIView):
=======
class VirtualRepos(APIView):
>>>>>>> c2b23cee
    authentication_classes = (TokenAuthentication, )
    permission_classes = (IsAuthenticated,)
    throttle_classes = (UserRateThrottle, )

<<<<<<< HEAD
    # from seahub.share.view::list_shared_links
    def get(self, request, format=None):
        username = request.user.username

        fileshares = FileShare.objects.filter(username=username)
        p_fileshares = []           # personal file share
        for fs in fileshares:
            if is_personal_repo(fs.repo_id):  # only list files in personal repos
                r = seafile_api.get_repo(fs.repo_id)
                if not r:
                    fs.delete()
                    continue

                if fs.s_type == 'f':
                    if seafile_api.get_file_id_by_path(r.id, fs.path) is None:
                        fs.delete()
                        continue
                    fs.filename = os.path.basename(fs.path)
                    fs.shared_link = gen_file_share_link(fs.token) 
                else:
                    if seafile_api.get_dir_id_by_path(r.id, fs.path) is None:
                        fs.delete()
                        continue
                    fs.filename = os.path.basename(fs.path.rstrip('/'))
                    fs.shared_link = gen_dir_share_link(fs.token)
                fs.repo = r
                p_fileshares.append(fs)
        return HttpResponse(json.dumps({"fileshares": p_fileshares}, cls=FileShareEncoder), status=200, content_type=json_content_type)

    def delete(self, request, format=None):
        token = request.GET.get('t')
        FileShare.objects.filter(token=token).delete()
        return HttpResponse(json.dumps({}), status=200, content_type=json_content_type)		
=======
    def get(self, request, format=None):
        content_type = 'application/json; charset=utf-8'
        result = {}

        username = request.user.username
        try:
            result['virtual-repos'] = seafile_api.get_virtual_repos_by_owner(username)
        except SearpcError, e:
            result['error'] = e.msg
            return HttpResponse(json.dumps(result), status=500, content_type=content_type)

        return HttpResponse(json.dumps(result, cls=SearpcObjEncoder), content_type=content_type)
>>>>>>> c2b23cee

class SharedRepo(APIView):
    """
    Support uniform interface for shared libraries.
    """
    authentication_classes = (TokenAuthentication, )
    permission_classes = (IsAuthenticated, )
    throttle_classes = (UserRateThrottle, )

    def delete(self, request, repo_id, format=None):
        """
        Unshare a library. Only repo owner can perform this operation.
        """
        username = request.user.username
        if not seafile_api.is_repo_owner(username, repo_id):
            return api_error(status.HTTP_403_FORBIDDEN,
                             'You do not have permission to unshare library.')

        share_type = request.GET.get('share_type', '')
        user = request.GET.get('user', '')
        group_id = request.GET.get('group_id', '')
        if not (share_type and user and group_id):
            return api_error(status.HTTP_400_BAD_REQUEST,
                             'share_type and user and group_id is required.')

        if share_type == 'personal':
            remove_share(repo_id, username, user)
        elif share_type == 'group':
            unshare_group_repo(repo_id, group_id, user)
        elif share_type == 'public':
            unset_inner_pub_repo(repo_id)
        else:
            return api_error(status.HTTP_400_BAD_REQUEST,
                             'share_type can only be personal or group or public.')

        return Response('success', status=status.HTTP_200_OK)

    def put(self, request, repo_id, format=None):
        """
        Share a repo to users/groups/public.
        """
        username = request.user.username
        if not seafile_api.is_repo_owner(username, repo_id):
            return api_error(status.HTTP_403_FORBIDDEN,
                             'You do not have permission to share library.')
        
        share_type = request.GET.get('share_type')
        user = request.GET.get('user')
        group_id = request.GET.get('group_id')
        permission = request.GET.get('permission')

        if permission !='rw' and permission != "r":
            return api_error(status.HTTP_400_BAD_REQUEST,
                             'Permission need to be rw or r.')

        if share_type == 'personal':
            if not is_registered_user(user) :
                return api_error(status.HTTP_400_BAD_REQUEST,
                                 'User does not exist')
            try :
                from_email = seafile_api.get_repo_owner(repo_id)
                seafserv_threaded_rpc.add_share(repo_id, from_email, user,
                                                permission)
            except SearpcError, e:
                return api_error(status.HTTP_500_INTERNAL_SERVER_ERROR,
                                 "Searpc Error: " + e.msg)

        elif share_type == 'group':
            try:
                group_id = int(group_id)
            except ValueError:
                return api_error(status.HTTP_400_BAD_REQUEST,
                                 'Group id must be integer.')

            from_email = seafile_api.get_repo_owner(repo_id)
            group = get_group(group_id)
            if not group:
                return api_error(status.HTTP_400_BAD_REQUEST,
                                 'Group does not exist .')
            try:
                seafile_api.group_share_repo(repo_id, int(group_id),
                                             from_email, permission)
            except SearpcError, e:
                return api_error(status.HTTP_500_INTERNAL_SERVER_ERROR,
                                 "Searpc Error: " + e.msg)

        elif share_type == 'public':
            if not CLOUD_MODE:
                try:
                    seafserv_threaded_rpc.set_inner_pub_repo(repo_id, permission)
                except SearpcError, e:
                    return api_error(status.HTTP_500_INTERNAL_SERVER_ERROR,
                                     "Searpc Error: " + e.msg)
        else :
            return api_error(status.HTTP_400_BAD_REQUEST,
                    'share_type can only be personal or group or public.')

        return Response('success', status=status.HTTP_200_OK)

def api_pre_events(event_groups):
    for g in event_groups:
        for e in g["events"]:
            if e.etype != "repo-delete":
                e.link = "api://repos/%s" % e.repo_id

            if e.etype == "repo-update":
                api_convert_desc_link(e)


def activity(request):
    if not EVENTS_ENABLED:
        events = None
        return render_to_response('api2/events.html', {
            "events":events,
            }, context_instance=RequestContext(request))

    email = request.user.username
    events_count = 15
    events, events_more_offset = get_user_events(email, 0, events_count)
    events_more = True if len(events) == events_count else False
    event_groups = group_events_data(events)
    api_pre_events(event_groups)

    return render_to_response('api2/events.html', {
            "events": events,
            "events_more_offset": events_more_offset,
            "events_more": events_more,
            "event_groups": event_groups,
            "events_count": events_count,
            }, context_instance=RequestContext(request))


def events(request):
    events_count = 15
    username = request.user.username
    start = int(request.GET.get('start', 0))

    events, start = get_user_events(username, start, events_count)
    events_more = True if len(events) == events_count else False

    event_groups = group_events_data(events)

    api_pre_events(event_groups)
    ctx = {'event_groups': event_groups}
    html = render_to_string("api2/events_body.html", ctx)

    return HttpResponse(json.dumps({'html':html, 'events_more':events_more,
                                    'new_start': start}),
                            content_type='application/json; charset=utf-8')


@group_check
def group_discuss(request, group):
    username = request.user.username
    if request.method == 'POST':
        # only login user can post to public group
        if group.view_perm == "pub" and not request.user.is_authenticated():
            raise Http404

        msg = request.POST.get('message')
        message = GroupMessage()
        message.group_id = group.id
        message.from_email = request.user.username
        message.message = msg
        message.save()

        # send signal
        grpmsg_added.send(sender=GroupMessage, group_id=group.id,
                              from_email=username)

        repo_id = request.POST.get('repo_id', None)
        path = request.POST.get('path', None)
        if repo_id and path:
            # save attachment
            ma = MessageAttachment(group_message=message, repo_id=repo_id,
                                   attach_type='file', path=path,
                                   src='recommend')
            ma.save()

            # save discussion
            fd = FileDiscuss(group_message=message, repo_id=repo_id, path=path)
            fd.save()
        
        ctx = {}
        ctx['msg'] = message
        html = render_to_string("api2/discussion_posted.html", ctx)
        serialized_data = json.dumps({"html": html})
        return HttpResponse(serialized_data, content_type="application/json; charset=utf-8")

    # remove user notifications
    UserNotification.objects.filter(to_user=username, msg_type='group_msg',
                                    detail=str(group.id)).delete()

    group_msgs = get_group_msgs(group.id, page=1, username=request.user.username)

    return render_to_response("api2/discussions.html", {
            "group" : group,
            "group_msgs": group_msgs,
            }, context_instance=RequestContext(request))


def get_group_msgs(groupid, page, username):

    # Show 15 group messages per page.
    paginator = Paginator(GroupMessage.objects.filter(
            group_id=groupid).order_by('-timestamp'), 15)

    # If page request (9999) is out of range, return None
    try:
        group_msgs = paginator.page(page)
    except (EmptyPage, InvalidPage):
        return None

    # Force evaluate queryset to fix some database error for mysql.
    group_msgs.object_list = list(group_msgs.object_list)

    attachments = MessageAttachment.objects.filter(group_message__in=group_msgs.object_list)

    msg_replies = MessageReply.objects.filter(reply_to__in=group_msgs.object_list)
    reply_to_list = [ r.reply_to_id for r in msg_replies ]

    for msg in group_msgs.object_list:
        msg.reply_cnt = reply_to_list.count(msg.id)
        msg.replies = []
        for r in msg_replies:
            if msg.id == r.reply_to_id:
                msg.replies.append(r)
        msg.replies = msg.replies[-3:]

        for att in attachments:
            if att.group_message_id != msg.id:
                continue

            # Attachment name is file name or directory name.
            # If is top directory, use repo name instead.
            path = att.path
            if path == '/':
                repo = get_repo(att.repo_id)
                if not repo:
                    # TODO: what should we do here, tell user the repo
                    # is no longer exists?
                    continue
                att.name = repo.name
            else:
                path = path.rstrip('/') # cut out last '/' if possible
                att.name = os.path.basename(path)

            # Load to discuss page if attachment is a image and from recommend.
            if att.attach_type == 'file' and att.src == 'recommend':
                att.filetype, att.fileext = get_file_type_and_ext(att.name)
                if att.filetype == IMAGE:
                    att.obj_id = get_file_id_by_path(att.repo_id, path)
                    if not att.obj_id:
                        att.err = _(u'File does not exist')
                    else:
                        att.token = seafserv_rpc.web_get_access_token(att.repo_id, att.obj_id,
                                                         'view', username)
                        att.img_url = gen_file_get_url(att.token, att.name)

            msg.attachment = att

    return group_msgs

@group_check
def more_discussions(request, group):
    content_type = 'application/json; charset=utf-8'
    try:
        page = int(request.GET.get('page'))
    except ValueError:
        page = 2

    group_msgs = get_group_msgs(group.id, page, request.user.username)
    if group_msgs.has_next():
        next_page = group_msgs.next_page_number()
    else:
        next_page = None

    html = render_to_string('api2/discussions_body.html', {"group_msgs": group_msgs}, context_instance=RequestContext(request))
    return HttpResponse(json.dumps({"html": html, 'next_page': next_page}), content_type=content_type)

def discussion(request, msg_id):
    try:
        msg = GroupMessage.objects.get(id=msg_id)
    except GroupMessage.DoesNotExist:
        raise Http404

    try:
        att = MessageAttachment.objects.get(group_message_id=msg_id)
    except MessageAttachment.DoesNotExist:
        att = None

    if att:
        path = att.path
        if path == '/':
            repo = get_repo(att.repo_id)
            if repo:
                att.name = repo.name
            else:
                att.err = _(u'the libray does not exist')
        else:
            path = path.rstrip('/') # cut out last '/' if possible
            att.name = os.path.basename(path)

        # Load to discuss page if attachment is a image and from recommend.
        if att.attach_type == 'file' and att.src == 'recommend':
            att.filetype, att.fileext = get_file_type_and_ext(att.name)
            if att.filetype == IMAGE:
                att.obj_id = get_file_id_by_path(att.repo_id, path)
                if not att.obj_id:
                    att.err = _(u'File does not exist')
                else:
                    att.token = seafserv_rpc.web_get_access_token(att.repo_id, att.obj_id,
                                                     'view', request.user.username)
                    att.img_url = gen_file_get_url(att.token, att.name)

        msg.attachment = att

    msg.replies = MessageReply.objects.filter(reply_to=msg)
    msg.reply_cnt = len(msg.replies)

    return render_to_response("api2/discussion.html", {
            "msg": msg,
            }, context_instance=RequestContext(request))


def msg_reply(request, msg_id):
    """Show group message replies, and process message reply in ajax"""

    content_type = 'application/json; charset=utf-8'
    ctx = {}
    try:
        group_msg = GroupMessage.objects.get(id=msg_id)
    except GroupMessage.DoesNotExist:
        raise Http404

    msg = request.POST.get('message')
    msg_reply = MessageReply()
    msg_reply.reply_to = group_msg
    msg_reply.from_email = request.user.username
    msg_reply.message = msg
    msg_reply.save()

    # send signal if reply other's message
    if group_msg.from_email != request.user.username:
        grpmsg_reply_added.send(sender=MessageReply,
                                msg_id=msg_id,
                                from_email=request.user.username)
    replies = MessageReply.objects.filter(reply_to=group_msg)
    r_num = len(replies)
    ctx['r'] = msg_reply
    html = render_to_string("api2/reply.html", ctx)
    serialized_data = json.dumps({"html": html})
    return HttpResponse(serialized_data, content_type=content_type)


def repo_history_changes(request, repo_id):
    changes = {}
    content_type = 'application/json; charset=utf-8'

    if not access_to_repo(request, repo_id, ''):
        return HttpResponse(json.dumps({"err": _(u'Permission denied')}), status=400, content_type=content_type)

    repo = get_repo(repo_id)
    if not repo:
        return HttpResponse(json.dumps({"err": _(u'Library does not exist')}), status=400, content_type=content_type)

    if repo.encrypted and not is_passwd_set(repo_id, request.user.username):
        return HttpResponse(json.dumps({"err": _(u'Library is encrypted')}), status=400, content_type=content_type)

    commit_id = request.GET.get('commit_id', '')
    if not commit_id:
        return HttpResponse(json.dumps({"err": _(u'Invalid argument')}), status=400, content_type=content_type)

    changes = get_diff(repo_id, '', commit_id)

    c = get_commit(commit_id)
    if c.parent_id is None:
        # A commit is a first commit only if its parent id is None.
        changes['cmt_desc'] = repo.desc
    elif c.second_parent_id is None:
        # Normal commit only has one parent.
        if c.desc.startswith('Changed library'):
            changes['cmt_desc'] = _('Changed library name or description')
    else:
        # A commit is a merge only if it has two parents.
        changes['cmt_desc'] = _('No conflict in the merge.')
    for k in changes:
        changes[k] = [f.replace ('a href="/', 'a class="normal" href="api://') for f in changes[k] ]

    html = render_to_string('api2/event_details.html', {'changes': changes})
    return HttpResponse(json.dumps({"html": html}), content_type=content_type)


def msg_reply_new(request):
    notes = UserNotification.objects.filter(to_user=request.user.username)
    grpmsg_reply_list = [ n.detail for n in notes if n.msg_type == 'grpmsg_reply']
    group_msgs = []
    for msg_id in grpmsg_reply_list:
        try:
            m = GroupMessage.objects.get(id=msg_id)
        except GroupMessage.DoesNotExist:
            continue
        else:
            # get group name
            group = get_group(m.group_id)
            if not group:
                continue
            m.group_name = group.group_name
            
            # get attachement
            attachment = get_first_object_or_none(m.messageattachment_set.all())
            if attachment:
                path = attachment.path
                if path == '/':
                    repo = get_repo(attachment.repo_id)
                    if not repo:
                        continue
                    attachment.name = repo.name
                else:
                    attachment.name = os.path.basename(path)
                m.attachment = attachment

            # get message replies
            reply_list = MessageReply.objects.filter(reply_to=m)
            m.reply_cnt = reply_list.count()
            if m.reply_cnt > 3:
                m.replies = reply_list[m.reply_cnt - 3:]
            else:
                m.replies = reply_list

            group_msgs.append(m)

    # remove new group msg reply notification
    UserNotification.objects.filter(to_user=request.user.username,
                                    msg_type='grpmsg_reply').delete()
    
    return render_to_response("api2/new_msg_reply.html", {
            'group_msgs': group_msgs,
            }, context_instance=RequestContext(request))


class Groups(APIView):
    authentication_classes = (TokenAuthentication, )
    permission_classes = (IsAuthenticated,)
    throttle_classes = (UserRateThrottle, )

    def get(self, request, format=None):
        email = request.user.username
        group_json = []

        joined_groups = get_personal_groups_by_user(email)
        grpmsgs = {}
        for g in joined_groups:
            grpmsgs[g.id] = 0;

        notes = UserNotification.objects.filter(to_user=request.user.username)
        replynum = 0;
        for n in notes:
            if n.msg_type == 'group_msg':
                gid = int(n.detail)
                if gid not in grpmsgs:
                    continue
                grpmsgs[gid] = grpmsgs[gid] + 1;
            elif n.msg_type == 'grpmsg_reply':
                replynum = replynum + 1

        for g in joined_groups:
            msg = GroupMessage.objects.filter(group_id=g.id).order_by('-timestamp')[:1]
            mtime = 0
            if len(msg) >= 1:
                mtime = int(time.mktime(msg[0].timestamp.timetuple()))
            group = {
                "id":g.id,
                "name":g.group_name,
                "creator":g.creator_name,
                "ctime":g.timestamp,
                "mtime":mtime,
                "msgnum":grpmsgs[g.id],
                }
            group_json.append(group)
        res = {"groups": group_json, "replynum":replynum}
        return Response(res)

class AjaxEvents(APIView):
    authentication_classes = (TokenAuthentication, )
    permission_classes = (IsAuthenticated,)
    throttle_classes = (UserRateThrottle, )

    def get(self, request, format=None):
        return events(request)

class AjaxDiscussions(APIView):
    authentication_classes = (TokenAuthentication, )
    permission_classes = (IsAuthenticated,)
    throttle_classes = (UserRateThrottle, )

    def get(self, request, group_id, format=None):
        return more_discussions(request, group_id)

class ActivityHtml(APIView):
    authentication_classes = (TokenAuthentication, )
    permission_classes = (IsAuthenticated,)
    throttle_classes = (UserRateThrottle, )

    def get(self, request, format=None):
        return activity(request)

class NewReplyHtml(APIView):
    authentication_classes = (TokenAuthentication, )
    permission_classes = (IsAuthenticated,)
    throttle_classes = (UserRateThrottle, )

    def get(self, request, format=None):
        return msg_reply_new(request)

class DiscussionsHtml(APIView):
    authentication_classes = (TokenAuthentication, )
    permission_classes = (IsAuthenticated,)
    throttle_classes = (UserRateThrottle, )

    def get(self, request, group_id, format=None):
        return group_discuss(request, group_id)

    def post(self, request, group_id, format=None):
        return group_discuss(request, group_id)


class DiscussionHtml(APIView):
    authentication_classes = (TokenAuthentication, )
    permission_classes = (IsAuthenticated,)
    throttle_classes = (UserRateThrottle, )

    def get(self, request, msg_id, format=None):
        return discussion(request, msg_id)

    def post(self, request, msg_id, format=None):
        return msg_reply (request, msg_id)


class RepoHistoryChangeHtml(APIView):
    authentication_classes = (TokenAuthentication, )
    permission_classes = (IsAuthenticated,)
    throttle_classes = (UserRateThrottle, )

    def get(self, request, repo_id, format=None):
        return api_repo_history_changes (request, repo_id)


#Following is only for debug
from seahub.auth.decorators import login_required
@login_required
def activity2(request):
    return activity(request)

@login_required
def discussions2(request, group_id):
    return group_discuss(request, group_id)

@login_required
def more_discussions2(request, group_id):
    return more_discussions(request, group_id)

@login_required
def discussion2(request, msg_id):
    return discussion(request, msg_id)

@login_required
def events2(request):
    return events(request)

@login_required
def api_repo_history_changes(request, repo_id):
    return repo_history_changes(request, repo_id)

@login_required
def api_msg_reply(request, msg_id):
    return msg_reply(request, msg_id)

@login_required
def api_new_replies(request):
    return msg_reply_new(request)<|MERGE_RESOLUTION|>--- conflicted
+++ resolved
@@ -1591,7 +1591,24 @@
         return HttpResponse(json.dumps(shared_repos, cls=SearpcObjEncoder),
                             status=200, content_type=json_content_type)
 
-<<<<<<< HEAD
+class VirtualRepos(APIView):
+    authentication_classes = (TokenAuthentication, )
+    permission_classes = (IsAuthenticated,)
+    throttle_classes = (UserRateThrottle, )
+
+    def get(self, request, format=None):
+        content_type = 'application/json; charset=utf-8'
+        result = {}
+
+        username = request.user.username
+        try:
+            result['virtual-repos'] = seafile_api.get_virtual_repos_by_owner(username)
+        except SearpcError, e:
+            result['error'] = e.msg
+            return HttpResponse(json.dumps(result), status=500, content_type=content_type)
+
+        return HttpResponse(json.dumps(result, cls=SearpcObjEncoder), content_type=content_type)
+    
 class FileShareEncoder(json.JSONEncoder):
     def default(self, obj):
         if not isinstance(obj, FileShare):
@@ -1600,14 +1617,10 @@
                 'ctime':obj.ctime, 'view_cnt':obj.view_cnt, 's_type':obj.s_type}
 
 class SharedLinksView(APIView):
-=======
-class VirtualRepos(APIView):
->>>>>>> c2b23cee
     authentication_classes = (TokenAuthentication, )
     permission_classes = (IsAuthenticated,)
     throttle_classes = (UserRateThrottle, )
 
-<<<<<<< HEAD
     # from seahub.share.view::list_shared_links
     def get(self, request, format=None):
         username = request.user.username
@@ -1641,20 +1654,6 @@
         token = request.GET.get('t')
         FileShare.objects.filter(token=token).delete()
         return HttpResponse(json.dumps({}), status=200, content_type=json_content_type)		
-=======
-    def get(self, request, format=None):
-        content_type = 'application/json; charset=utf-8'
-        result = {}
-
-        username = request.user.username
-        try:
-            result['virtual-repos'] = seafile_api.get_virtual_repos_by_owner(username)
-        except SearpcError, e:
-            result['error'] = e.msg
-            return HttpResponse(json.dumps(result), status=500, content_type=content_type)
-
-        return HttpResponse(json.dumps(result, cls=SearpcObjEncoder), content_type=content_type)
->>>>>>> c2b23cee
 
 class SharedRepo(APIView):
     """
