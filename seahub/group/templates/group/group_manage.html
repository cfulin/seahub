--- conflicted
+++ resolved
@@ -17,14 +17,9 @@
         <li class="tab"><a href="#settings" class="a" id="settings-tab">{% trans "Settings" %}</a></li>
     </ul>
     <div class="fright">
-<<<<<<< HEAD
+        <button id="import-members-btn" class="hide"><span class="icon-upload-alt"></span>{% trans "Import Members" %}</button>
         <button id="group-member-add" class="hide"><span class="icon-plus-square add vam"></span><span class="vam">{% trans "Add Members"%}</span></button>
         <button id="group-admin-add" class="hide"><span class="icon-plus-square add vam"></span><span class="vam">{% trans "Add Admins"%}</span></button>
-=======
-        <button id="import-members-btn" class="hide"><span class="icon-upload-alt"></span>{% trans "Import Members" %}</button>
-        <button id="group-member-add" class="hide"><img src="{{ MEDIA_URL }}img/add.png" alt="" class="add vam" /><span class="vam">{% trans "Add Members"%}</span></button>
-        <button id="group-admin-add" class="hide"><img src="{{ MEDIA_URL }}img/add.png" alt="" class="add vam" /><span class="vam">{% trans "Add Admins"%}</span></button>
->>>>>>> 99fbdab5
     </div>
     </div>
     <div id="members">
