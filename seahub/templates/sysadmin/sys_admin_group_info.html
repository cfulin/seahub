{% extends "admin_base.html" %}
{% load i18n group_avatar_tags avatar_tags seahub_tags %}
{% load url from future %}

{% block extra_style %}
<style type="text/css">
#left-panel { position:relative; }
</style>
{% endblock %}

{% block left_panel %}
<a class="go-back" title="{% trans "back to group list" %}"  href="{% url 'sys_group_admin' %}"><span class="icon-chevron-left"></span></a>
<div class="side-info">
    <h3 class="hd">{% trans "Group Info" %}</h3>
    {% grp_avatar group.id 48 %}
    <dl>
        <dt>{% trans "Name" %}</dt>
        <dd>{{ group.group_name}}</dd>

        <dt>{% trans "Creator" %}</dt>
        <dd><a href="{% url 'user_info' group.creator_name %}">{{ group.creator_name }}</a></dd>
    </dl>
</div>
{% endblock %}

{% block right_panel %}
<div id="tabs" class="tab-tabs">
    <div class="hd ovhd">
        <ul class="tab-tabs-nav fleft">
            <li class="tab"><a href="#library" class="a">{% trans "Libraries" %}</a></li>
            <li class="tab"><a href="#member" class="a">{% trans "Members" %}</a></li>
        </ul>
    </div>

    <div id="library">
        {% if repos %}
        <table class="repo-list">
            <tr>
                <th width="4%"><!--icon--></th>
                <th width="35%">{% trans "Name" %}</th>
                <th width="20%">{% trans "Size" %}</th>
                <th width="26%">{% trans "Shared By" %}</th>
                <th width="15%">{% trans "Operations" %}</th>
            </tr>

            {% for repo in repos %}
            <tr>
                {% if repo.encrypted %}
                <td><img src="{{MEDIA_URL}}img/sync-folder-encrypt-20.png" title="{% trans "Encrypted"%}" alt="{% trans "library icon" %}" /></td>
                {% elif repo.permission == 'r' %}
                <td><img src="{{MEDIA_URL}}img/folder-no-write-20.png" title="{% trans "Read-Only"%}" alt="{% trans "library icon" %}" /></td>
                {% else %}
                <td><img src="{{MEDIA_URL}}img/sync-folder-20.png?t=1387267140" title="{% trans "Read-Write" %}" alt="{% trans "library icon" %}" /></td>
                {% endif %}
                <td><a href="{% url 'view_common_lib_dir' repo.id '' %}">{{ repo.name }}</a></td>
                <td>{{ repo.size|filesizeformat }}</td>
                <td><a href="{% url 'user_info' repo.user %}">{{ repo.user }}</a></td>
                <td data-id="{{ repo.id }}" data-name="{{repo.name}}">
<<<<<<< HEAD
                    <div><span class="sf2-icon-delete repo-delete-btn op-icon vh" title="{% trans "Delete" %}"></span></div>
=======
                    <div><a href="#" data-url="{% url "sys_repo_delete" repo.id %}" data-target="{{ repo.name }}" class="repo-delete-btn op-icon vh" title="{% trans "Delete" %}"><img src="{{MEDIA_URL}}img/rm.png" alt="" /></a></div>
>>>>>>> 9d0b849b
                </td>
            </tr>
            {% endfor %}
        </table>
        {% else %}
        <div class="empty-tips">
            <h2 class="alc">{% trans "No library has shared to this group" %}</h2>
        </div>
        {% endif %}
    </div>

    <div id="member">
        <ul class="user-list">
            {% for m in members %}
            <li class="user ovhd">
                <a href="{% url 'user_info' m.user_name %}" class="pic fleft">{% avatar m.user_name 48 %}</a>
                <div class="txt fright">
                    <a class="name" href="{% url 'user_info' m.user_name %}">{{ m.user_name|email2nickname }}</a>{% if m.is_staff %}<span> ({% trans "admin" %})</span>{% endif %}
                    <p>{{ m.user_name }}</p>
                </div>
            </li>
            {% endfor %}
        </ul>
    </div>
</div>

{% endblock %}


{% block extra_script %}
<script type="text/javascript">
addConfirmTo($('.repo-delete-btn'), {
    'title': "{% trans "Delete Library" %}",
    'con': "{% trans "Are you sure you want to delete %s ?" %}",
    'post': true
});
</script>
{% endblock %}<|MERGE_RESOLUTION|>--- conflicted
+++ resolved
@@ -56,11 +56,7 @@
                 <td>{{ repo.size|filesizeformat }}</td>
                 <td><a href="{% url 'user_info' repo.user %}">{{ repo.user }}</a></td>
                 <td data-id="{{ repo.id }}" data-name="{{repo.name}}">
-<<<<<<< HEAD
-                    <div><span class="sf2-icon-delete repo-delete-btn op-icon vh" title="{% trans "Delete" %}"></span></div>
-=======
-                    <div><a href="#" data-url="{% url "sys_repo_delete" repo.id %}" data-target="{{ repo.name }}" class="repo-delete-btn op-icon vh" title="{% trans "Delete" %}"><img src="{{MEDIA_URL}}img/rm.png" alt="" /></a></div>
->>>>>>> 9d0b849b
+                    <div><a href="#" data-url="{% url "sys_repo_delete" repo.id %}" data-target="{{ repo.name }}" class="repo-delete-btn op-icon sf2-icon-delete vh" title="{% trans "Delete" %}"></a></div>
                 </td>
             </tr>
             {% endfor %}
