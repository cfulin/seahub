--- conflicted
+++ resolved
@@ -102,14 +102,10 @@
                 <td>{{ repo.size|filesizeformat }}</td>
                 <td>{{ repo.last_modify|translate_seahub_time }}</td>
                 <td data-id="{{ repo.props.id }}" data-name="{{repo.name}}">
-<<<<<<< HEAD
-                    <div><a href="#" data-url="{% url "sys_repo_delete" repo.id %}" data-target="{{ repo.name }}" class="repo-delete-btn op-icon sf2-icon-delete vh" title="{% trans "Delete" %}"></a></div>
-=======
                     <div>
                         <a href="#" data-url="{% url "sys_repo_delete" repo.id %}" data-target="{{ repo.name }}" class="repo-delete-btn op vh">{% trans "Delete" %}</a>
                         <a href="#" class="repo-transfer-btn op vh">{% trans "Transfer" %}</a>
                     </div>
->>>>>>> c1e6f04c
                 </td>
             </tr>
             {% endfor %}
