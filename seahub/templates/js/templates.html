{% load avatar_tags i18n %}
<script type="text/template" id="create-repo-tmpl">
    <form id="repo-create-form" action="" method="post">{% csrf_token %}
        <h3 id="dialogTitle">{% trans "New Library"%}</h3>
        <label for="repo-name">{% trans "Name"%}</label><br/>
        <input id="repo-name" type="text" name="repo_name" value="" maxlength="{{max_file_name}}" class="input" /><br />
        <% if (showSharePerm) { %>
        <label for="share-permission">{% trans "Share Permission" %}</label><br />
        <select id="share-permission" name="permission" class="perm">
            <option value="rw" selected="selected">{% trans "Read-Write" %}</option>
            <option value="r">{% trans "Read-Only" %}</option>
        </select>
        <br />
        <% } %>
        <% if (enable_encrypted_library) { %>
        <div class="repo-create-encryption">
            <label class="checkbox-label">
                <input type="checkbox" name="encryption" id="encrypt-switch" class="vam" />
                <span class="checkbox-option vam">{% trans "Encrypt" %}</span>
            </label>
            <label for="passwd">{% trans "Password" %}</label><span class="tip">{% blocktrans %}(at least {{repo_password_min_length}} characters){% endblocktrans %}</span><br />
            <input type="password" name="passwd" disabled="disabled" class="input input-disabled" id="passwd" /><br />
            <label for="passwd-again">{% trans "Password again" %}</label><br />
            <input type="password" name="passwd_again" disabled="disabled" class="input input-disabled" id="passwd-again" />
        </div>
        <% } %>
        <p class="error hide"></p>
        <input type="submit" value="{% trans "Submit"%}" class="submit" />
    </form>
</script>
<script type="text/template" id="repo-tmpl">
    <td>
        <img src="<%= icon_url %>" title="<%= icon_title %>" alt="<%= icon_title %>" width="24" />
    </td>
    <% if (name) { %>
    <td><span class="repo-name-span"><a href="#my-libs/lib/<%= id %>"><%- name %></a></span></td>
    <% } else { %>
    <td>{% trans "Broken (please contact your administrator to fix this library)" %}</td>
    <% } %>
    <td class="repo-op-td">
        <div class="op-container">
            <a href="#" class="sf2-icon-share sf2-x repo-share-btn op-icon vh" title="{% trans "Share" %}" aria-label="{% trans "Share" %}"></a>
            <a href="#" class="sf2-icon-delete sf2-x repo-delete-btn op-icon vh" title="{% trans "Delete" %}" aria-label="{% trans "Delete" %}"></a>
            <div class="sf-dropdown sf-dropdown-inline">
                <a href="#" class="sf2-icon-caret-down more-op-icon op-icon vh sf-dropdown-toggle" title="{% trans "More operations" %}" aria-label="{% trans "More operations" %}"></a>
                <ul class="hidden-op repo-hidden-op hide sf-dropdown-menu">
                    <li><a class="op js-repo-rename" href="#">{% trans "Rename" %}</a></li>
                    <li><a class="op js-repo-transfer" href="#">{% trans "Transfer" %}</a></li>
                    <li><a class="op js-popup-history-setting" href="#">{% trans "History Setting" %}</a></li>
                    <% if (encrypted && enc_version == 2) { %>
                    <li><a class="op js-repo-change-password" href="#">{% trans "Change Password" %}</a></li>
                    <% } %>
                    <% if (!encrypted) { %>
                    <li><a class="op js-popup-share-link-admin" href="#">{% trans "Share Links" %}</a></li>
                    <% } %>
                    <% if (app.pageOptions.folder_perm_enabled) { %>
                    <li><a class="op js-popup-folder-perm-admin" href="#">{% trans "Folder Permission" %}</a></li>
                    <% } %>
                </ul>
            </div>
        </div>
    </td>
    <td><%= size_formatted %></td>
    <td><%= mtime_relative %></td>
</script>
<script type="text/template" id="group-repo-tmpl">
    <td>
        <img src="<%= icon_url %>" title="<%= icon_title %>" alt="<%= icon_title %>" width="24" />
    </td>
    <td><a href="#group/<%= group_id %>/lib/<%= id %>"><%- name %></a></td>
    <td class="alc">
        <% if (is_staff || share_from_me) { %>
            <a href="#" class="sf2-icon-delete sf2-x cancel-share op-icon vh" title="{% trans "Unshare" %}" aria-label="{% trans "Unshare" %}"></a>
        <% } %>
    </td>
    <td><%= size_formatted %></td>
    <td><%= mtime_relative %></td>
    <% if (show_shared_by) { %>
    <td><span title="<%- owner %>"><%- owner_name %></span></td>
    <% } %>
</script>
<script type="text/template" id="organization-repo-tmpl">
    <td>
        <img src="<%= icon_url %>" title="<%= icon_title %>" alt="<%= icon_title %>" width="24" />
    </td>
    <td><a href="#org/lib/<%= id %>"><%- name %></a></td>
    <td class="alc">
        <% if (app.pageOptions.is_staff || owner == app.pageOptions.username) { %>
            <a href="#" class="sf2-icon-delete sf2-x cancel-share op-icon vh" title="{% trans "Unshare" %}"></a>
        <% } %>
    </td>
    <td><%- size_formatted %></td>
    <td><%= mtime_relative %></td>
    <td><span title="<%- owner %>"><%- owner_nickname %></span></td>
</script>
<script type="text/template" id="dir-op-bar-tmpl">
    <% if (user_perm == 'rw') { %>
    <div id="multi-dirents-op" class="hide">
        <button id="mv-dirents" title="{% trans 'Move' %}" class="op-btn sf2-icon-move op-icon"></button>
        <button id="cp-dirents" title="{% trans 'Copy' %}" class="op-btn sf2-icon-copy op-icon"></button>
        <button id="del-dirents" title="{% trans 'Delete' %}" class="op-btn sf2-icon-delete op-icon"></button>
        <button id="download-dirents" title="{% trans 'Download' %}" class="op-btn sf2-icon-download op-icon"></button>
    </div>
    <% } %>
    <% if (!encrypted && user_perm == 'r') { %>
    <div id="multi-dirents-op" class="hide">
        <button id="cp-dirents" title="{% trans 'Copy' %}" class="op-btn sf2-icon-copy op-icon"></button>
    </div>
    <% } %>

    <div id="cur-dir-ops" class="inline-block">
    <% if (user_perm == 'rw') { %>
    <div id="basic-upload" class="inline-block">
        <button class="op-btn basic-upload-btn" >{% trans "Upload" %}</button>
        <input id="basic-upload-input" class="hide" type="file" name="file" multiple />
    </div>
    <% if (enable_upload_folder) { %>
    <div id="advanced-upload" class="sf-dropdown sf-dropdown-inline">
        <button class="sf-dropdown-toggle op-btn">{% trans "Upload" %}</button>
        <ul id="upload-menu" class="sf-dropdown-menu hide">
            <li>
                <a class="op advanced-upload-file" href="#">{% trans "Upload Files" %}</a>
                <input id="advanced-upload-file-input" class="hide" type="file" name="file" multiple />
            </li>
            <li>
                <a class="op advanced-upload-folder" href="#">{% trans "Upload Folder" %}</a>
                <input id="advanced-upload-folder-input" class="hide" type="file" name="file" multiple directory webkitdirectory />
            </li>
        </ul>
    </div>
    <% } %>
    <button id="add-new-dir" class="op-btn">{% trans "New Folder" %}</button>
    <button id="add-new-file" class="op-btn">{% trans "New File" %}</button>
    <% } %>

    <% if (!encrypted && can_generate_shared_link) { %>
    <button class="op-btn" id="share-cur-dir">{% trans "Share" %}</button>
    <% } %>
    </div><!-- div#cur-dir-ops ends here -->

    <div class="switch-mode vam">
        <button class="list-view-icon-btn sf2-icon-list-view <% if (mode == 'list') { %>active<% } %>" title="{% trans "List" %}" id="js-switch-list-view" aria-label="{% trans "list view" %}"></button><button class="grid-view-icon-btn sf2-icon-grid-view <% if (mode == 'grid') { %>active<% } %>" title="{% trans "Grid" %}" id="js-switch-grid-view" aria-label="{% trans "grid view" %}"></button>
    </div>

    <% if (path == '/') { %>
        <div class="fright">
            <% if (user_perm == 'rw') { %>
            <a class="op-link sf2-icon-trash" href="<%= site_root %>repo/recycle/<%- repo_id %>/" title="{% trans 'Trash' %}" aria-label="{% trans "Trash" %}"></a>
            <% } %>
            <a class="op-link sf2-icon-history" href="<%= site_root %>repo/history/<%- repo_id %>/" title="{% trans 'History' %}" aria-label="{% trans "History" %}"></a>
        </div>
    <% } else { %>
        <% if (user_perm == 'rw') { %>
        <a class="op-link sf2-icon-trash fright" href="<%= site_root %>dir/recycle/<%- repo_id %>/?dir_path=<% print(encodeURIComponent(path)); %>" title="{% trans 'Trash' %}"></a>
        <% } %>
    <% } %>
</script>
<script type="text/template" id="dir-path-bar-tmpl">
    <% if (context == 'group') { %>
        <li><a href="#groups/" class="path-link normal">{% trans "Groups" %}</a></li>
        <li><a href="#<%= category %>/" class="path-link normal"><%- group_name %></a></li>
    <% } else if (context == 'org') { %>
<<<<<<< HEAD
        <li><a href="#<%= category %>/" class="path-link normal">{% trans "Organization" %}</a></li>
=======
        <a href="#<%= category %>/" class="path-link normal">{% trans "Organization" context "This is a label in navigation, meaning the public area for all registered users to share libraries." %}</a> /
>>>>>>> ce2648e6
    <% } else if (context == 'common') { %>
        <li><a href="#my-libs/" class="path-link normal">{% trans "My Libraries" %}</a></li>
    <% } else { %>
        <li><a href="#<%= category %>/" class="path-link normal"><% if (category == 'my-libs') { %>{% trans "My Libraries" %}<% } %><% if (category == 'shared-libs') { %>{% trans "Shared to me" %}<% } %></a></li>
    <% } %>
    <% if (path == '/') { %>
        <li><%- repo_name %></li>
    <% } else { %>
        <li><a href="#<%= category %>/lib/<%= repo_id %>/" class="path-link normal"><%- repo_name %></a></li>
        <% for (var i = 0,len = path_list.length - 1; i < len; i++) { %>
        <li><a href="#<%= category %>/lib/<%= repo_id %>/<% print(path_list_encoded.slice(0, i+1).join('/')); %>" class="path-link normal"><%- path_list[i] %></a></li>
        <% } %>
        <li><%- path_list[i] %></li>
    <% } %>
</script>
<script type="text/template" id="dirents-hd-tmpl">
    <tr>
        <th width="3%" class="select">
            <input type="checkbox" class="vam" />
        </th>
        <th width="3%" class="star"></th>
        <th width="5%" class="dirent-icon"></th>
        <th width="45%"><a class="table-sort-op by-name" href="#"><span class="dirent-name">{% trans "Name"%} <span class="sort-icon icon-caret-up"></span></span></a></th>
        <th width="20%" class="dirent-op"><span class="sr-only">{% trans "Actions" %}</span></th>
        <th width="11%" class="dirent-size">{% trans "Size"%}</th>
        <th width="13%" class="dirent-update"><a class="table-sort-op by-time" href="#">{% trans "Last Update" %} <span class="sort-icon icon-caret-down hide" aria-hidden="true"></span></a></th>
    </tr>
</script>

<script type="text/template" id="dirent-dir-tmpl">
    <td class="select">
        <% if (dirent.selected) { %>
        <input type="checkbox" class="vam" checked="checked" />
        <% } else { %>
        <input type="checkbox" class="vam" />
        <% } %>
    </td>
    <td class="star"></td>
    <td class="dirent-icon"><img src="<%= icon_url %>" width="24" alt="" /></td>
    <td>
        <span class="dirent-name"><a href="<%= url %>" class="dir-link normal"><%- dirent.obj_name %></a></span>
    </td>
    <td class="dirent-op">
        <div class="op-container">
            <div class="displayed-op">
                <a class="op-icon download sf2-icon-download sf2-x vh" href="<%= download_url %>" title="{% trans "Download" %}" aria-label="{% trans "Download" %}"></a>
                <% if (!repo_encrypted && can_generate_shared_link) { %>
                    <a href="#" class="op-icon share sf2-icon-share sf2-x vh" title="{% trans "Share" %}" aria-label="{% trans "Share" %}"></a>
                <% } %>
                <% if (dirent.perm == 'rw') { %>
                    <a href="#" class="op-icon delete sf2-icon-delete sf2-x vh" title="{% trans "Delete" %}" aria-label="{% trans "Delete" %}"></a>
                <% } %>
            </div>
            <% if (dirent.perm == 'rw') { %>
            <div class="sf-dropdown sf-dropdown-inline">
                <a href="#" class="more-op-icon sf2-icon-caret-down op-icon vh sf-dropdown-toggle" title="{% trans "More operations" %}" aria-label="{% trans "More Operations" %}"></a>
                <ul class="hidden-op dirent-hidden-op hide sf-dropdown-menu">
                    <li><a class="op rename" href="#">{% trans "Rename" %}</a></li>
                    <li><a class="op mv" href="#">{% trans "Move" %}</a></li>
                    <li><a class="op cp" href="#">{% trans "Copy" %}</a></li>
                    <% if (app.pageOptions.folder_perm_enabled && is_repo_owner) { %>
                    <li><a class="op set-folder-permission" href="#">{% trans "Permission" %}</a></li>
                    <% } %>
                    <li><a class="op open-via-client" href="seafile://openfile?repo_id=<%- repo_id %>&path=<% print(encodeURIComponent(dirent_path + '/')); %>">{% trans "Open via Client" %}</a></li>
                </ul>
            </div>
            <% } else if (dirent.perm == 'r' && !repo_encrypted) { %>
            <div class="sf-dropdown sf-dropdown-inline">
                <a href="#" class="more-op-icon sf2-icon-caret-down op-icon vh sf-dropdown-toggle" title="{% trans "More operations" %}" aria-label="{% trans "More Operations" %}"></a>
                <ul class="hidden-op dirent-hidden-op hide sf-dropdown-menu">
                    <li><a class="op cp" href="#">{% trans "Copy" %}</a></li>
                </ul>
            </div>
            <% } %>
        </div>
    </td>
    <td class="dirent-size"></td>
    <td class="dirent-update">
        <% if (dirent.last_modified) { %>
        <%= dirent.last_update %>
        <% } %>
    </td>
</script>

<script type="text/template" id="dirent-file-tmpl">
    <td class="select">
        <% if (dirent.selected) { %>
        <input type="checkbox" class="vam" checked="checked" />
        <% } else { %>
        <input type="checkbox" class="vam" />
        <% } %>
    </td>
    <td class="star alc">
        <% if (dirent.starred) { %>
        <a href="#" title="{% trans "starred" %}" class="icon-star file-star" aria-label="{% trans "starred" %}"></a>
        <% } else { %>
        <a href="#" title="{% trans "unstarred" %}" class="icon-star-empty file-star" aria-label="{% trans "unstarred" %}"></a>
        <% } %>
    </td>
    <td class="dirent-icon">
        <div class="pos-rel">
        <% if (dirent.is_img) { %>
            <% if (dirent.encoded_thumbnail_src) { %>
            <img class="thumbnail" src="{{ SITE_ROOT }}<%- dirent.encoded_thumbnail_src %>" alt="" />
            <% } else { %>
            <img src="<%= icon_url %>" width="24" alt="" />
            <% } %>
        <% } else { %>
        <img src="<%= icon_url %>" width="24" alt="" />
        <% } %>

        <% if (is_pro && dirent.is_locked) { %>
        <img class="file-locked-icon" width="16" src="{{ MEDIA_URL }}img/file-locked-32.png" alt="{% trans "locked" %}" />
        <% } %>
        </div>
    </td>
    <td>
        <span class="dirent-name">
            <% if (dirent.is_img) { %>
            <a class="normal img-name-link" href="<%= url %>" target="_blank" data-mfp-src="{{ SITE_ROOT }}repo/<%= repo_id %>/raw<%- encoded_path %>"><%- dirent.obj_name %></a>
            <% } else { %>
            <a class="normal" href="<%= url %>" target="_blank"><%- dirent.obj_name %></a>
            <% } %>
        </span>
    </td>
    <td class="dirent-op">
        <div class="op-container">
            <div class="displayed-op">
                <a class="op-icon download sf2-icon-download sf2-x vh" href="<%= download_url %>" title="{% trans "Download" %}" aria-label="{% trans "Download" %}"></a>
                <% if (!repo_encrypted && can_generate_shared_link) { %>
                <a href="#" class="op-icon share sf2-icon-share sf2-x vh" title="{% trans "Share" %}" aria-label="{% trans "Share" %}"></a>
                <% } %>
                <% if (dirent.perm == 'rw') { %>
                    <a href="#" class="op-icon delete sf2-icon-delete sf2-x vh" title="{% trans "Delete" %}" aria-label="{% trans "Delete" %}"></a>
                <% } %>
            </div>
            <% if (dirent.perm == 'rw') { %>
            <div class="sf-dropdown sf-dropdown-inline">
                <a href="#" class="more-op-icon sf2-icon-caret-down op-icon vh sf-dropdown-toggle" title="{% trans "More Operations"%}" aria-label="{% trans "More Operations" %}"></a>
                <ul class="hidden-op dirent-hidden-op hide sf-dropdown-menu">
                    <li><a class="op rename" href="#">{% trans "Rename" %}</a></li>
                    <li><a class="op mv" href="#">{% trans "Move" %}</a></li>
                    <li><a class="op cp" href="#">{% trans "Copy" %}</a></li>
                    <li><a class="op file-history" href="{{ SITE_ROOT }}repo/file_revisions/<%= repo_id %>/?p=<% print(encodeURIComponent(dirent_path)); %>">{% trans "History" %}</a></li>
                    <% if (is_pro) { %>
                        <% if (file_audit_enabled) { %>
                    <li><a class="op" href="{{ SITE_ROOT }}repo/file-access/<%= repo_id %>/?p=<% print(encodeURIComponent(dirent_path)); %>" target="_blank">{% trans "Access Log" %}</a></li>
                        <% } %>
                        <% if (dirent.is_locked) { %>
                            <% if (dirent.locked_by_me) { %>
                            <li><a class="op unlock-file" href="#">{% trans "Unlock" %}</a></li>
                            <% } %>
                        <% } else { %>
                        <li><a class="op lock-file" href="#">{% trans "Lock" %}</a></li>
                        <% } %>
                    <% } %>
                    <li><a class="op open-via-client" href="seafile://openfile?repo_id=<%- repo_id %>&path=<% print(encodeURIComponent(dirent_path)); %>">{% trans "Open via Client" %}</a></li>
                </ul>
            </div>
            <% } else if (dirent.perm == 'r' && !repo_encrypted) { %>
            <div class="sf-dropdown sf-dropdown-inline">
                <a class="more-op-icon sf2-icon-caret-down op-icon vh sf-dropdown-toggle" title="{% trans "More operations" %}" aria-label="{% trans "More Operations" %}"></a>
                <ul class="hidden-op dirent-hidden-op hide sf-dropdown-menu">
                    <li><a class="op cp" href="#">{% trans "Copy" %}</a></li>
                </ul>
            </div>
            <% } %>
        </div>
    </td>
    <td class="dirent-size"><%= dirent.file_size %></td>
    <td class="dirent-update">
        <% if (dirent.last_modified) { %>
        <%= dirent.last_update %>
        <% } else { %>
        <% print("{% trans "Fetch failed" %}"); %>
        <% } %>
    </td>
</script>

<script type="text/template" id="grid-view-file-item-tmpl">
    <a href="<%= url %>" class="img-link" target="_blank">
        <% if (dirent.is_img && dirent.encoded_thumbnail_src) { %>
            <img class="thumbnail vam" src="{{ SITE_ROOT }}<%- dirent.encoded_thumbnail_src %>" alt="" />
        <% } else { %>
            <img src="<%= icon_url %>" width="96" alt="" class="vam" />
        <% } %>

        <% if (is_pro && dirent.is_locked) { %>
        <img class="grid-file-locked-icon" width="16" src="{{ MEDIA_URL }}img/file-locked-32.png" alt="{% trans "locked" %}" />
        <% } %>
    </a>

    <a href="<%= url %>" class="ellipsis text-link normal" target="_blank">
        <%- dirent.obj_name %>
    </a>
</script>

<script type="text/template" id="grid-view-dir-item-tmpl">
    <a href="<%= url %>" class="img-link">
        <img src="<%= icon_url %>" alt="" width="96" class="vam" />
    </a>

    <a href="<%= url %>" class="ellipsis normal text-link">
        <%- dirent.obj_name %>
    </a>
</script>

<script type="text/template" id="grid-view-file-op-tmpl">
    <ul class="grid-item-op sf-dropdown-menu">
        <li><a class="op download" href="<%= download_url %>">{% trans "Download" %}</a></li>
        <% if (!repo_encrypted && can_generate_shared_link) { %>
        <li><a class="op share" href="#">{% trans "Share" %}</a></li>
        <% } %>
        <% if (dirent.perm == 'rw') { %>
        <li><a class="op delete" href="#">{% trans "Delete" %}</a></li>
        <li><a class="op rename" href="#">{% trans "Rename" %}</a></li>
        <li><a class="op mv" href="#">{% trans "Move" %}</a></li>
        <li><a class="op cp" href="#">{% trans "Copy" %}</a></li>
        <li><a class="op file-history" href="{{ SITE_ROOT }}repo/file_revisions/<%= repo_id %>/?p=<% print(encodeURIComponent(dirent_path)); %>">{% trans "History" %}</a></li>
            <% if (is_pro) { %>
                <% if (dirent.is_locked) { %>
                    <% if (dirent.locked_by_me) { %>
        <li><a class="op unlock-file" href="#">{% trans "Unlock" %}</a></li>
                    <% } %>
                <% } else { %>
        <li><a class="op lock-file" href="#">{% trans "Lock" %}</a></li>
                <% } %>
            <% } %>
        <li><a class="op open-via-client" href="seafile://openfile?repo_id=<%= repo_id %>&path=<% print(encodeURIComponent(dirent_path)); %>">{% trans "Open via Client" %}</a></li>
        <% } %>
    </ul>
</script>

<script type="text/template" id="grid-view-dir-op-tmpl">
    <ul class="grid-item-op sf-dropdown-menu">
        <li><a class="op download" href="<%= download_url %>">{% trans "Download" %}</a></li>
        <% if (!repo_encrypted && can_generate_shared_link) { %>
        <li><a class="op share" href="#">{% trans "Share" %}</a></li>
        <% } %>
        <% if (dirent.perm == 'rw') { %>
        <li><a class="op delete" href="#">{% trans "Delete" %}</a></li>
        <li><a class="op rename" href="#">{% trans "Rename" %}</a></li>
        <li><a class="op mv" href="#">{% trans "Move" %}</a></li>
        <li><a class="op cp" href="#">{% trans "Copy" %}</a></li>
            <% if (app.pageOptions.folder_perm_enabled && is_repo_owner) { %>
        <li><a class="op set-folder-permission" href="#">{% trans "Permission" %}</a></li>
            <% } %>
        <li><a class="op open-via-client" href="seafile://openfile?repo_id=<%= repo_id %>&path=<% print(encodeURIComponent(dirent_path)); %>">{% trans "Open via Client" %}</a></li>
        <% } %>
    </ul>
</script>

<script type="text/template" id="share-popup-tmpl">
    <h3 class="hd" id="dialogTitle"><%= title %></h3>
    <div id="share-tabs" class="left-right-tabs ovhd">
        <ul class="left-right-tabs-nav fleft">
            <% if (!repo_encrypted) { %>
            <li class="tab"><a href="#download-link-share" class="a">{% trans "Download Link" %}</a></li>
            <% } %>
            <% if (is_dir) { %>
                <% if (user_perm == 'rw' && !repo_encrypted) { %>
            <li class="tab"><a href="#dir-upload-link-share" class="a">{% trans "Upload Link" %}</a></li>
                <% } %>
            <% if (!is_virtual && is_repo_owner) { %> {# dir private share #}
            <li class="tab"><a href="#dir-user-share" class="a">{% trans "Share to user" %}</a></li>
            <li class="tab"><a href="#dir-group-share" class="a">{% trans "Share to group" %}</a></li>
                <% } %>
            <% } %>
        </ul>

        <div class="fright">
            <span class="loading-icon loading-tip"></span>
            <% if (!repo_encrypted) { %>
            <div id="download-link-share" class="tabs-panel">
                <form id="generate-download-link-form" action="" class="hide">
                    <label class="checkbox-label">
                        <input type="checkbox" name="use_passwd" class="vam" />
                        <span class="checkbox-option vam">{% trans "Add password protection"%}</span>
                    </label>
                    <div class="hide">
                        <label for="passwd">{% trans "Password" %}</label><span class="tip">{% blocktrans %}(at least {{share_link_password_min_length}} characters){% endblocktrans %}</span>
                        <div class="passwd-wrapper">
                            <input type="password" name="password" class="passwd input" id="passwd" />
                            <span title="{% trans "Show" %}" class="icon-eye show-or-hide-password cspt" role="button" tabindex="0" aria-label="{% trans "Show" %}"></span>
                            <span title="{% trans "Generate a random password" %}" class="icon-magic generate-random-password cspt" role="button" tabindex="0" aria-label="{% trans "Generate a random password" %}"></span>
                        </div>
                        <label for="passwd-again">{% trans "Password again" %}</label><br />
                        <input type="password" name="password_again" class="input" id="passwd-again" />
                    </div>
                    <label class="checkbox-label">
                        <input type="checkbox" name="set_expiration" class="vam" />
                        <span class="checkbox-option vam">{% trans "Add auto expiration"%}</span>
                    </label>
                    <div class="hide">
                        <label for="expire-days">{% trans "Days" %}</label><br />
                        <input type="text" name="expire_days" class="input" id="expire-days" />
                    </div>
                    <p class="error hide"></p>
                    <input type="submit" value="{% trans 'Generate'%}" />
                </form>
                <div id="download-link-operations" class="hide">
                    <dl>
                        <dt>{% trans "Link: " %}</dt>
                        <dd id="download-link"></dd>
                        <% if (!is_dir) { %>
                        <dt>{% trans "Direct Download Link: " %}</dt>
                        <dd id="direct-dl-link"></dd>
                        <% } %>
                    </dl>
                    <button id="send-download-link">{% trans 'Send' %}</button>
                    <button id="delete-download-link">{% trans 'Delete' %}</button>
                    <form id="send-download-link-form" action="" class="hide">
                        <label for="email">{% trans "Send to:"%}</label><br />
                        <input type="text" class="input" name="email" placeholder="{% trans "Emails, Seperated by ','"%}" id="email" /><br />
                        <label for="extra-msg">{% trans "Message (optional):"%}</label><br />
                        <textarea class="textarea" name="extra_msg" id="extra-msg"></textarea><br />
                        <p class="error hide"></p>
                        <input type="submit" value="{% trans "Submit" %}" class="submit" />
                        <input type="button" value="{% trans "Cancel"%}" class="cancel" id="cancel-share-download-link" />
                        <p class="sending-tip hide">{% trans "Sending..."%}</p>
                    </form>
                </div>
            </div>
            <% } %>

            <% if (is_dir) { %>
                <% if (user_perm == 'rw' && !repo_encrypted) { %>
            <div id="dir-upload-link-share" class="tabs-panel hide">
                <p class="tip">{% trans "You can share the generated link to others and then they can upload files to this directory via the link." %}</p>
                <form id="generate-upload-link-form" action="" class="hide">
                    <label class="checkbox-label">
                        <input type="checkbox" name="use_passwd" class="vam" />
                        <span class="checkbox-option vam">{% trans "Add password protection"%}</span>
                    </label>
                    <div class="hide">
                        <label for="u-passwd">{% trans "Password" %}</label><span class="tip">{% blocktrans %}(at least {{share_link_password_min_length}} characters){% endblocktrans %}</span>
                        <div class="passwd-wrapper">
                            <input type="password" name="password" class="passwd input" id="u-passwd" />
                            <span title="{% trans "Show" %}" class="icon-eye show-or-hide-password cspt" role="button" tabindex="0" aria-label="{% trans "Show" %}"></span>
                            <span title="{% trans "Generate a random password" %}" class="icon-magic generate-random-password cspt" role="button" tabindex="0" aria-label="{% trans "Generate a random password" %}"></span>
                        </div>
                        <label for="u-passwd-again">{% trans "Password again"%}</label><br />
                        <input type="password" name="password_again" class="input" id="u-passwd-again" />
                    </div>
                    <p class="error hide"></p>
                    <input type="submit" value="{% trans 'Generate'%}" />
                </form>
                <div id="upload-link-operations" class="hide">
                    <p><span class="vam">{% trans 'Upload Link: ' %}</span><span id="upload-link"></span><!--input type="text" readonly="readonly" id="shared-link-text" class="vam" /--></p>
                    <button id="send-upload-link">{% trans 'Send' %}</button>
                    <button id="delete-upload-link">{% trans 'Delete' %}</button>
                    <form id="send-upload-link-form" action="" class="hide">
                        <label for="u-email">{% trans "Send to:"%}</label><br />
                        <input type="text" class="input" name="email" placeholder="{% trans "Emails, Seperated by ','"%}" id="u-email" /><br />
                        <label for="u-extra-msg">{% trans "Message (optional):"%}</label><br />
                        <textarea class="textarea" name="extra_msg" id="u-extra-msg"></textarea><br />
                        <p class="error hide"></p>
                        <input type="submit" value="{% trans "Submit" %}" class="submit" />
                        <input type="button" value="{% trans "Cancel"%}" class="cancel" id="cancel-share-upload-link" />
                        <p class="sending-tip hide">{% trans "Sending..."%}</p>
                    </form>
                </div>
            </div>
                <% } %>

                <% if (!is_virtual && is_repo_owner) { %>
                    <% if (!repo_encrypted) { %>
            <div id="dir-user-share" class="tabs-panel hide">
                    <% } else { %>
            <div id="dir-user-share" class="tabs-panel">
                    <% } %>
                <table>
                    <thead>
                    <tr>
                        <th width="55%">{% trans "User" %}</th>
                        <th width="30%">{% trans "Permission" %}</th>
                        <th width="15%"></th>
                    </tr>
                    </thead>
                    <tbody>
                    <tr id="add-dir-user-share-item">
                        <td>
                            <input type="hidden" name="emails" class="w100" />
                        </td>
                        <td>
                            <select name="permission" class="share-permission-select w100">
                                <option value="rw" selected="selected">{% trans "Read-Write" %}</option>
                                <option value="r">{% trans "Read-Only" %}</option>
                            </select>
                        </td>
                        <td><input type="submit" value="{% trans "Submit" %}" class="submit" /></td>
                    </tr>
                    </tbody>
                </table>
                <p class="error hide"></p>
            </div>

            <div id="dir-group-share" class="tabs-panel hide">
                <table>
                    <thead>
                    <tr>
                        <th width="55%">{% trans "Group" %}</th>
                        <th width="30%">{% trans "Permission" %}</th>
                        <th width="15%"></th>
                    </tr>
                    </thead>
                    <tbody>
                    <tr id="add-dir-group-share-item">
                        <td>
                            <select name="groups" class="w100" multiple="multiple"></select>
                        </td>
                        <td>
                            <select name="permission" class="share-permission-select w100">
                                <option value="rw" selected="selected">{% trans "Read-Write" %}</option>
                                <option value="r">{% trans "Read-Only" %}</option>
                            </select>
                        </td>
                        <td><input type="submit" value="{% trans "Submit" %}" class="submit" /></td>
                    </tr>
                    </tbody>
                </table>
                <p class="error hide"></p>
            </div>
                <% } %> {# if (!is_virtual && is_repo_owner) #}
            <% } %> {# if is_dir #}

        </div>
    </div>
</script>
<script type="text/template" id="shared-repo-tmpl">
    <td>
        <img src="<%= icon_url %>" title="<%= icon_title %>" alt="<%= icon_title %>" width="24" />
    </td>
    <td><a href="#shared-libs/lib/<%= id %>"><%- name %></a></td>
    <td class="alc">
        <a href="#" class="sf2-icon-delete sf2-x unshare-btn op-icon vh" title="{% trans "Leave Share" %}"></a>
    </td>
    <td><%= size_formatted %></td>
    <td><%= mtime_relative %></td>
    <td><span title="<%- owner %>"><%- owner_nickname %></span></td>
</script>

<script type="text/template" id="side-nav-tmpl">
    <div class="side-nav-con">
    <a href="#" title="{% trans "Close" %}" aria-label="{% trans "Close" %}" class="sf2-icon-x1 sf-popover-close op-icon hidden-md-up js-close-side-nav fright"></a>
    <h3 class="hd">{% trans "Files" %}</h3>
    <ul class="side-tabnav-tabs">
        {% if user.permissions.can_add_repo %}
        <li class="tab<% if (cur_tab == 'mine') { %> tab-cur<% } %>">
            <a href="{{ SITE_ROOT }}#my-libs/" class="ellipsis" title="{% trans "My Libraries" %}"><span aria-hidden="true" class="sf2-icon-user"></span>{% trans "My Libraries" %}</a>
        </li>
        {% endif %}

        <li class="tab<% if (cur_tab == 'shared') { %> tab-cur<% } %>">
            <a href="{{ SITE_ROOT }}#shared-libs/" class="ellipsis" title="{% trans "Shared to me" %}"><span aria-hidden="true" class="sf2-icon-share"></span>{% trans "Shared to me" %}</a>
        </li>

        {% if user.permissions.can_view_org %}
        <li class="tab<% if (cur_tab == 'org') { %> tab-cur<% } %>">
            <a href="{{ SITE_ROOT }}#org/"><span aria-hidden="true" class="sf2-icon-organization"></span>{% trans "Organization" context "This is a label in navigation, meaning the public area for all registered users to share libraries." %}</a>
        </li>
        {% endif %}

        <% if (cur_tab == 'group') { %>
        <li class="tab" id="group-nav">
            <a href="#"><span aria-hidden="true" class="sf2-icon-group"></span>{% trans "Groups" %}<span aria-hidden="true" class="toggle-icon icon-caret-down fright"></span></a>
            <ul class="grp-list">
                <li<% if (cur_group_tab == 'groups') { %> class="tab-cur"<% }%>><a href="{% url 'group_list' %}"><span class="sharp" aria-hidden="true">#</span>{% trans "All Groups" %}</a></li>
                <% for (var i = 0, len = groups.length; i < len; i++) { %>
                    <% if (cur_group_id == groups[i].id) { %>
                    <li class="tab-cur">
                    <% } else { %>
                    <li>
                    <% } %>
                <a class="ellipsis" href="{{SITE_ROOT}}#group/<%= groups[i].id %>/" title="<%- groups[i].name %>"><span class="sharp" aria-hidden="true">#</span><%- groups[i].name %></a>
                </li>
                <% } %>
            </ul>
        </li>
        <% } else { %>
        <li class="tab" id="group-nav">
            <% if (show_group_list) { %>
            <a href="#"><span aria-hidden="true" class="sf2-icon-group"></span>{% trans "Groups" %}<span class="toggle-icon icon-caret-down fright"></span></a>
            <ul class="grp-list">
            <% } else { %>
            <a href="#"><span aria-hidden="true" class="sf2-icon-group"></span>{% trans "Groups" %}<span class="toggle-icon icon-caret-left fright"></span></a>
            <ul class="grp-list hide">
            <% } %>
                <li>
                    <a href="{% url 'group_list' %}"><span class="sharp" aria-hidden="true">#</span>{% trans "All Groups" %}</a>
                </li>
                <% for (var i = 0, len = groups.length; i < len; i++) { %>
                <li>
                    <a class="ellipsis" href="{{SITE_ROOT}}#group/<%= groups[i].id %>/" title="<%- groups[i].name %>"><span class="sharp" aria-hidden="true">#</span><%- groups[i].name %></a>
                </li>
                <% } %>
            </ul>
        </li>
        <% } %>
    </ul>

    <div class="hd w100 ovhd">
        <h3 class="fleft">{% trans "Tools" %}</h3>
        {% if user.permissions.can_add_repo %}
        <a href="#" id="enable-mods" class="sf2-icon-cog2 op-icon enable-mods-icon fright" title="{% trans "Enable Modules" %}" aria-label="{% trans "Enable Modules" %}"></a>
        {% endif %}
    </div>
    <ul class="side-tabnav-tabs">
        <li class="tab<% if (cur_tab == 'starred') { %> tab-cur<% } %>">
            <a href="{{ SITE_ROOT }}#starred/"><span aria-hidden="true" class="sf2-icon-star"></span>{% trans "Favorites" %}</a>
        </li>
        {% if events_enabled %}
        <li class="tab<% if (cur_tab == 'activities') { %> tab-cur<% } %>">
            <a href="{{ SITE_ROOT }}#activities/"><span aria-hidden="true" class="sf2-icon-clock"></span>{% trans "Activities" %}</a>
        </li>
        {% endif %}
        <% for (var i = 0, len = mods_enabled.length; i < len; i++) { %>
            <% if (mods_enabled[i] == 'personal wiki') { %>
                <li class="tab">
                    <a href="{% url 'personal_wiki' %}"><span aria-hidden="true" class="sf2-icon-wiki"></span>{% trans "Personal Wiki" %}</a>
                </li>
            <% } %>
        <% } %>
        <li class="tab<% if (cur_tab == 'devices') { %> tab-cur<% } %>">
            <a href="{{ SITE_ROOT }}#devices/" class="ellipsis" title="{% trans "Linked Devices" %}"><span aria-hidden="true" class="sf2-icon-monitor"></span>{% trans "Linked Devices" %}</a>
        </li>
    </ul>

    <h3 class="hd">{% trans "Share Admin" %}</h3>
    <ul class="side-tabnav-tabs">
        <% if (can_add_repo) { %>
        <li class="tab">
            <a href="{{ SITE_ROOT }}share/"><span aria-hidden="true" class="sf2-icon-library"></span>{% trans "Libraries" %}</a>
        </li>
        <li class="tab">
            <a href="{{ SITE_ROOT }}share/folders/"><span aria-hidden="true" class="sf2-icon-folder"></span>{% trans "Folders" %}</a>
        </li>
        <% } %>
        <li class="tab">
            <a href="{{ SITE_ROOT }}share/links/"><span aria-hidden="true" class="sf2-icon-link"></span>{% trans "Links" %}</a>
        </li>
    </ul>
    </div>
    <div class="side-nav-footer ovhd" role="contentinfo">
        {% include 'nav_footer.html' %}
    </div>
</script>

<script type="text/template" id="myhome-mods-enable-form-tmpl">
<form id="myhome-mods-enable-form" method="post" action="" class="hide">{% csrf_token%}
    <h3 id="dialogTitle">{% trans "Enable Modules"%}</h3>
    <ul>
        <% for (var i = 0, len = mods_available.length; i < len; i++) { %>
            <% if (mods_available[i] == 'personal wiki') { %>
            <li>
            <label class="checkbox-label">
                <% if (mods_enabled.indexOf(mods_available[i]) != -1) { %>
                <input type="checkbox" name="personal_wiki" class="vam" checked="checked" />
                <% } else { %>
                <input type="checkbox" name="personal_wiki" class="vam" />
                <% } %>
                <span class="checkbox-option">{% trans "Personal Wiki" %}</span>
            </label>
            </li>
            <% } %>
        <% } %>
    </ul>
    <input type="submit" value="{% trans "Submit"%}" class="submit" />
</form>
</script>
<script type="text/template" id="group-top-tmpl">
<ol class="path-bar breadcrumb">
    <li><a href="{% url 'group_list' %}" class="normal">{% trans "Groups" %}</a></li>
    <li><%- name %></li>
</ol>
<div class="hd ovhd">
    {% if user.permissions.can_add_repo %}
    <button class="repo-create btn-white fleft"><span class="icon-plus-square add vam"></span><span class="vam">{% trans "New Library" %}</span></button>
    {% endif %}

    <div class="fright">
        <% if (wiki_enabled) { %>
            <a href="{{SITE_ROOT}}group/<%= id %>/wiki/" class="sf2-icon-wiki2 op-icon group-top-op-icon" title="{% trans "Wiki" %}" id="group-wiki-icon"></a>
        <% } %>
        <a href="#" class="sf2-icon-cog1 op-icon group-top-op-icon" title="{% trans "Settings" %}" id="group-settings-icon" aria-label="{% trans "Settings" %}"></a>
        <a href="#" class="sf2-icon-user2 op-icon group-top-op-icon" title="{% trans "Members" %}" id="group-members-icon" aria-label="{% trans "Members" %}"></a>
        <a href="#" class="sf2-icon-msgs2 op-icon group-top-op-icon" title="{% trans "Discussion" %}" id="group-discussions-icon" aria-label="{% trans "Discussion" %}"></a>
    </div>
</div>
</script>
<script type="text/template" id="folder-perm-item-tmpl">
    <% if (for_user) { %>
    <td>
        <a href="{{ SITE_ROOT }}profile/<% print(encodeURIComponent(user)); %>/" target="_blank"><%- user_name %></a>
    </td>
    <% } else { %>
    <td>
        <a href="#group/<%= group_id %>/" target="_blank"><%- group_name %></a>
    </td>
    <% } %>
    <td>
        <div class="perm">
            <span>
            <% if (perm == 'rw') { %>
                {% trans "Read-Write" %}
            <% } else { %>
                {% trans "Read-Only" %}
            <% } %>
            </span>
            <a href="#" title="{% trans "Edit" %}" class="perm-edit-icon sf2-icon-edit op-icon vh"></a>
        </div>
        <select class="perm-toggle-select hide w100">
            <% if (perm == 'rw') { %>
                <option value="rw" selected="selected" >{% trans "Read-Write" %}</option>
                <option value="r" >{% trans "Read-Only" %}</option>
            <% } else { %>
                <option value="rw" >{% trans "Read-Write" %}</option>
                <option value="r" selected="selected" >{% trans "Read-Only" %}</option>
            <% } %>
        </select>
    </td>
    <td>
        <a href="#" class="sf2-icon-delete delete-icon op-icon vh" title="{% trans "Delete" %}"></a>
    </td>
</script>
<script type="text/template" id="folder-perm-popup-tmpl">
    <h3 class="hd" id="dialogTitle"><%= title %></h3>
    <div id="folder-perm-tabs" class="left-right-tabs ovhd">
        <ul class="left-right-tabs-nav fleft">
            <li class="tab"><a href="#user-folder-perm" class="a">{% trans "User Permission" %}</a></li>
            <li class="tab"><a href="#group-folder-perm" class="a">{% trans "Group Permission" %}</a></li>
        </ul>
        <div class="fright">
            <div id="user-folder-perm" class="tabs-panel">
                <table>
                    <thead>
                    <tr>
                        <th width="55%">{% trans "User" %}</th>
                        <th width="30%">{% trans "Permission" %}</th>
                        <th width="15%"></th>
                    </tr>
                    </thead>
                    <tbody>
                    <tr id="add-user-folder-perm">
                        <td>
                            <input type="hidden" name="email" class="w100" />
                        </td>
                        <td>
                            <select name="permission" class="folder-perm-select w100">
                                <option value="rw" selected="selected">{% trans "Read-Write" %}</option>
                                <option value="r">{% trans "Read-Only" %}</option>
                            </select>
                        </td>
                        <td><input type="submit" value="{% trans "Submit" %}" class="submit" /></td>
                    </tr>
                    </tbody>
                </table>
                <p class="error hide"></p>
            </div>
            <div id="group-folder-perm" class="tabs-panel">
                <table>
                    <thead>
                    <tr>
                        <th width="55%">{% trans "Group" %}</th>
                        <th width="30%">{% trans "Permission" %}</th>
                        <th width="15%"></th>
                    </tr>
                    </thead>
                    <tbody>
                    <tr id="add-group-folder-perm">
                        <td>
                            <select name="group" class="w100" multiple="multiple"></select>
                        </td>
                        <td>
                            <select name="permission" class="folder-perm-select w100">
                                <option value="rw" selected="selected">{% trans "Read-Write" %}</option>
                                <option value="r">{% trans "Read-Only" %}</option>
                            </select>
                        </td>
                        <td><input type="submit" value="{% trans "Submit" %}" class="submit" /></td>
                    </tr>
                    </tbody>
                </table>
                <p class="error hide"></p>
            </div>
        </div>
    </div>
</script>
<script type="text/template" id="starred-file-item-tmpl">
    <td class="alc"><img src="{{ MEDIA_URL }}img/file/<%= icon_path %>" alt="{% trans "icon" %}" /></td>
    <td>
        <% if (is_img) { %>
            <a class="img-name-link" href="{{ SITE_ROOT }}lib/<%= repo_id %>/file<%- encoded_path %>" target="_blank" data-mfp-src="{{ SITE_ROOT }}repo/<%= repo_id %>/raw<%- encoded_path %>"><%- file_name %></a>
        <% } else { %>
            <a href="{{ SITE_ROOT }}lib/<%= repo_id %>/file<%- encoded_path %>" target="_blank"><%- file_name %></a>
        <% } %>
    </td>
    <td><%- repo_name %></td>
    <td><%= mtime_relative %></td>
    <td>
        <a href="#" class="sf2-icon-delete unstar op-icon vh" title="{% trans "Unstar" %}" aria-label="{% trans "Unstar" %}"></a>
    </td>
</script>

<script type="text/template" id="my-repos-hd-tmpl">
   <tr>
       <th width="4%"><span class="sr-only">{% trans "Library Type" %}</span><!--icon--></th>
       <th width="42%"><a class="table-sort-op by-name" href="#">{% trans "Name" %} <span class="sort-icon icon-caret-down hide"></span></a></th>
       <th width="14%"><span class="sr-only">{% trans "Actions" %}</span></th>
       <th width="20%">{% trans "Size" %}</th>
       <th width="20%"><a class="table-sort-op by-time" href="#">{% trans "Last Update" %} <span class="sort-icon icon-caret-up"></span></a></th>
   </tr>
</script>
<script type="text/template" id="shared-repos-hd-tmpl">
    <tr>
        <th width="4%"><span class="sr-only">{% trans "Library Type" %}</span><!--icon--></th>
        <th width="40%"><a class="table-sort-op by-name" href="#">{% trans "Name" %} <span class="sort-icon icon-caret-down hide"></span></a></th>
        <th width="8%"><span class="sr-only">{% trans "Actions" %}</span><!--op--></th>
        <th width="14%">{% trans "Size" %}</th>
        <th width="18%"><a class="table-sort-op by-time" href="#">{% trans "Last Update" %} <span class="sort-icon icon-caret-up"></span></a></th>
        <th width="16%">{% trans "Shared By" %}</th>
    </tr>
</script>
<script type="text/template" id="add-pubrepo-popup-tmpl">
    <h3 class="hd" id="dialogTitle">{% trans "Select libraries to share" %}</h3>
    <span class="loading-icon loading-tip"></span>
    <table class="hide">
        <tr>
            <th width="3%"><!--select--></th>
            <th width="6%"><!--icon--></th>
            <th width="35%">{% trans "Name" %}</th>
            <th width="25%">{% trans "Last Update" %}</th>
            <th width="31%">{% trans "Permission" %}</th>
        </tr>
    </table>
    <input type="submit" value="{% trans "Submit"%}" class="submit" />
</script>
<script type="text/template" id="add-pubrepo-item-tmpl">
    <td class="select">
        <input type="checkbox" class="vam" />
    </td>
    <td>
      <% if (encrypted) { %>
      <img src="{{ MEDIA_URL }}img/sync-folder-encrypt-20.png" title="{% trans "Encrypted" %}" alt="{% trans "Encrypted" %}" />
      <% } else { %>
      <img src="{{ MEDIA_URL }}img/sync-folder-20.png" title="{% trans "Read-Write" %}" alt="{% trans "Read-Write" %}" />
      <% } %>
    </td>
    <td><a href="#my-libs/lib/<%= id %>" target="_blank"><%- name %></a></td>
    <td><%= mtime_relative %></td>
    <td>
        <select name="permission" class="share-permission-select w100">
            <option value="rw" selected="selected">{% trans "Read-Write" %}</option>
            <option value="r">{% trans "Read-Only" %}</option>
        </select>
    </td>
</script>
<script type="text/template" id="activity-group-hd-tmpl">
    <h4 class="activity-group-hd"><%= date %></h4>
</script>
<script type="text/template" id="activity-group-bd-tmpl">
    <ol class="activity-group-bd"></ol>
</script>
<script type="text/template" id="activity-item-tmpl">
    <%= activity.avatar %>
    <div class="txt">
        <% if (activity.etype == "repo-update") { %>
        <p class="w100 ovhd">
        <a href="#common/lib/<%= activity.repo_id %>/" class="updated-repo normal fright"><%- activity.repo_name %></a>
        <span class="cmt-desc">
            <%= activity.converted_cmmt_desc %>
            <% if (activity.more_files) { %>
                <% if (!activity.repo_encrypted) { %>
                    <a class="lsch cspt">{% trans 'Details' %}</a>
                <% } %>
            <% } %>
        </span>
        </p>
        <% } %>

        <% if (activity.etype == "repo-create") { %>
        <p>{% trans "Created library" %} <a href="#common/lib/<%= activity.repo_id %>/" class="normal"><%- activity.repo_name %></a></p>
        <% } %>

        <% if (activity.etype == "repo-delete") { %>
        <p>{% trans "Deleted library" %} <%- activity.repo_name %></p>
        <% } %>

        <p><a class="normal" href="{{ SITE_ROOT }}profile/<% print(encodeURIComponent(activity.author)); %>/"><%- activity.name %></a> <span class="time"><%= activity.time_relative %></span></p>
    </div>
</script>
<script type="text/template" id="details-popup-tmpl">
    <h3 id="dialogTitle">{% trans "Modification Details"%}</h3>
    <p class="commit-time"></p>
    <span class="loading-icon loading-tip"></span>
</script>
<script type="text/template" id="detail-item-tmpl">
    <h4><%= details_title %></h4>
    <ul>
    <% for (var i = 0, len = details.length; i < len; i++) { %>
        <li><%= details[i] %></li>
    <% } %>
    </ul>
</script>
<script type="text/template" id="top-search-form-tmpl">
<% if (search_repo_id) { %>
    <input type="text" class="search-input" name="q" placeholder="{% if search_wiki %}{% trans "Search files in this wiki" %}{% else %}{% trans "Search files in this library" %}{% endif %}" value="{{ keyword }}" /> <input type="hidden" name="search_repo" value="<%= search_repo_id %>" />
<% } else { %>
    <input type="text" class="search-input" name="q" placeholder="{% trans 'Search Files' %}" value="{{ keyword }}" />
<% } %>
<!--span class="icon-caret-down" title="{% trans "advanced" %}"></span--><button type="submit" class="search-submit"><span class="icon-search"></span></button>
</script>
<script type="text/template" id="group-item-tmpl">
    <h4 class="group-name ellipsis"><a href="#group/<%= id %>/" title="<%- name %>" class="a normal"><%- name %></a></h4>
    <% if (repos.length) { %>
    <table>
        <thead class="vh"><!--use .vh for <td> width-->
        <tr>
            <th width="4%"><!--icon--></th>
            <th width="46%">{% trans "Name" %}</th>
            <th width="10%"><!--op--></th>
            <th width="20%">{% trans "Size" %}</th>
            <th width="20%">{% trans "Last Update" %}</th>
        </tr>
        </thead>
        <tbody></tbody>
    </table>
    <% } else { %>
    <p class="empty-tip alc">{% trans "No library is shared to this group" %}</p>
    <% } %>
</script>
<script type="text/template" id="group-member-tmpl">
    <img src="<%= avatar_url %>" alt="" width="32" class="avatar-circle fleft" />
    <div class="txt">
        <p class="txt-item ellipsis" title="<%- name %>"><%- name %>
            <% if (is_owner) { %>
                <span class="group-admin-txt">{% trans "owner" %}</span>
            <% } else if (is_admin) { %>
                <span class="group-admin-txt">{% trans "admin" %}</span>
            <% } %>
        </p>
        <p class="txt-item ellipsis" title="<%- contact_email %>"><%- contact_email %></p>
    </div>
</script>

<script type="text/template" id="group-discussion-tmpl">
    <img src="<%= avatar_url %>" alt="" width="32" class="avatar-circle fleft" />
    <div class="msg-body">
        <div class="ovhd">
            <a class="msg-username ellipsis" title="<%- user_name %>" href="<%= user_profile_url %>"><%- user_name %></a>
            <span class="msg-time" title="<%- time %>"><%- time_from_now %></span>
            <div class="msg-ops fright vh">
                <a class="msg-op sf2-icon-reply op-icon js-reply-msg" title="{% trans "Reply" %}" aria-label="{% trans "Reply" %}" href="#"></a>
                <% if (can_delete_msg) { %>
                <a class="msg-op sf2-icon-delete op-icon js-del-msg" title="{% trans "Delete" %}" aria-label="{% trans "Delete" %}" href="#"></a>
                <% } %>
            </div>
        </div>
        <div class="msg-content"><%= content_marked %></div>
    </div>
</script>

<script type="text/template" id="group-settings-content-tmpl">
<% if (is_owner) { %>
    <ul class="group-setting-list">
        <li><a href="#" class="group-setting-item sf-popover-item" data-op="rename">{% trans "Rename" %}</a></li>
        <li><a href="#" class="group-setting-item sf-popover-item" data-op="transfer">{% trans "Transfer" %}</a></li>
        <% if (!wiki_enabled) { %>
        <li><a href="#" class="group-setting-item sf-popover-item" data-op="add-wiki">{% trans "Add Wiki" %}</a></li>
        <% } else { %>
        <li><a href="#" class="group-setting-item sf-popover-item" data-op="remove-wiki">{% trans "Remove Wiki" %}</a></li>
        <% } %>
    </ul>
    <ul class="group-setting-list">
        <li><a href="#" class="group-setting-item sf-popover-item" data-op="import-members">{% trans "Import Members" %}</a></li>
        <li><a href="#" class="group-setting-item sf-popover-item" data-op="manage-members">{% trans "Manage Members" %}</a></li>
    </ul>
    <ul class="last-group-setting-list">
        <li><a href="#" class="group-setting-item sf-popover-item" data-op="dismiss">{% trans "Dismiss" %}</a></li>
    </ul>
<% } else if (is_admin) { %>
    <ul class="group-setting-list">
        <li><a href="#" class="group-setting-item sf-popover-item" data-op="rename">{% trans "Rename" %}</a></li>
        <% if (!wiki_enabled) { %>
        <li><a href="#" class="group-setting-item sf-popover-item" data-op="add-wiki">{% trans "Add Wiki" %}</a></li>
        <% } else { %>
        <li><a href="#" class="group-setting-item sf-popover-item" data-op="remove-wiki">{% trans "Remove Wiki" %}</a></li>
        <% } %>
    </ul>
    <ul class="last-group-setting-list">
        <li><a href="#" class="group-setting-item sf-popover-item" data-op="import-members">{% trans "Import Members" %}</a></li>
        <li><a href="#" class="group-setting-item sf-popover-item" data-op="manage-members">{% trans "Manage Members" %}</a></li>
    </ul>
<% } else { %>
    <ul class="last-group-setting-list">
        <li><a href="#" class="group-setting-item sf-popover-item" data-op="leave">{% trans "Leave group" %}</a></li>
    </ul>
<% } %>
</script>

<script type="text/template" id="group-rename-form-tmpl">
<form method="post" action="">
    <h3 id="dialogTitle">{% trans "Rename Group To" %}</h3>
    <input type="text" name="new_name" value="" class="input" /><br />
    <p class="error hide"></p>
    <input type="submit" value="{% trans "Submit" %}" />
</form>
</script>

<script type="text/template" id="group-transfer-form-tmpl">
<form method="post" action="">
    <h3 id="dialogTitle">{% trans "Transfer Group To" %}</h3>
    <input type="hidden" name="email" /><br />
    <p class="error hide"></p>
    <input type="submit" value="{% trans "Submit" %}" />
</form>
</script>
<script type="text/template" id="group-import-members-form-tmpl">
<form enctype="multipart/form-data" method="post" action="">
    <h3 id="dialogTitle">{% trans "Import group members from a CSV file" %}</h3>
    <input type="file" name="file" />
    <p class="tip">{% trans "File format: user@mail.com" %}</p>
    <button type="submit" class="submit">{% trans "Submit" %}</button>
    <p class="error hide"></p>
</form>
</script>

<script type="text/template" id="group-manage-members-tmpl">
<h3 id="dialogTitle"><%= title %></h3>
<form method="post" action="" id="add-group-members-form">
    <input type="hidden" name="user_name" />
    <input type="submit" value="{% trans "Add" %}" class="submit" />
</form>
<div class="members">
    <table>
        <thead>
            <% if (is_owner) { %>
            <tr>
                <th width="5%"></th>
                <th width="25%">{% trans "Name" %}</th>
                <th width="35%">{% trans "Email" %}</th>
                <th width="25%">{% trans "Role" %}</th>
                <th width="10%"><!--Operations--></th>
            </tr>
            <% } else { %>
            <tr>
                <th width="5%"></th>
                <th width="30%">{% trans "Name" %}</th>
                <th width="55%">{% trans "Email" %}</th>
                <th width="10%"><!--Operations--></th>
            </tr>
            <% } %>
        </thead>
        <tbody></tbody>
    </table>
    <span class="loading-icon loading-tip"></span>
    <p class="error hide"></p>
</div>
</script>

<script type="text/template" id="group-manage-member-tmpl">
<td>
    <img src="<%= avatar_url %>" alt="" width="20" class="avatar" />
</td>
<td>
    <a href="{{ SITE_ROOT }}profile/<% print(encodeURIComponent(email)); %>/"><%- name %></a>
</td>
<td><%- contact_email %></td>

<% if (is_owner) { %>
    <% if (username == email) { %>
        <td></td>
    <% } else { %>
    <td>
    <% if (is_admin) { %>
        <span class="cur-role">{% trans "Admin" %}</span>
        <span title="{% trans "Edit" %}" class="role-edit-icon sf2-icon-edit op-icon vh"></span>
        <select name="role" class="role-edit hide">
            <option value="0">{% trans "Member" %}</option>
            <option value="1" selected="selected">{% trans "Admin" %}</option>
        </select>
    <% } else { %>
        <span class="cur-role">{% trans "Member" %}</span>
        <span title="{% trans "Edit" %}" class="role-edit-icon sf2-icon-edit op-icon vh"></span>
        <select name="role" class="role-edit hide">
            <option value="0" selected="selected">{% trans "Member" %}</option>
            <option value="1">{% trans "Admin" %}</option>
        </select>
    <% } %>
    </td>
    <% } %>
<% } %>

<% if (username == email) { %>
    <td></td>
<% } else { %>
    <% if (is_owner) { %>
        <td><span class="sf2-icon-x2 op-icon vh rm" title="{% trans "Delete" %}"></span></td>
    <% } else { %>
        <% if (is_admin) { %>
            <td></td>
        <% } else { %>
            <td><span class="sf2-icon-x2 op-icon vh rm" title="{% trans "Delete" %}"></span></td>
        <% } %>
    <% } %>
<% } %>
</script>

<script type="text/template" id="history-settings-dialog-tmpl">
    <h3 id="dialogTitle"><%= title %></h3>

    <p class="history-settings-notice outstanding-tip hide">{% trans "Setting library history is disabled by Admin" %}</p>

    <form action="" method="post">
        <label class="radio-item">
        <input type="radio" name="history" value="full_history" class="vam" />
        <span class="vam">{% trans "Keep full history" %}</span>
        </label>
        <br />

        <label class="radio-item">
        <input type="radio" name="history" value="no_history" class="vam" />
        <span class="vam">{% trans "Don't keep history" %}</span>
        </label>
        <br />

        <label class="radio-item">
        <input type="radio" name="history" value="partial_history" class="vam" />
        <span calss="vam">{% trans "Only keep a period of history:" %}
            <input type="text" name="days" size="4" disabled="disabled" class="input-disabled" value="<%= default_history_limit %>" /> {% trans "days" %}
        </span>
        </label>
        <br />

        <input type="submit" value="{% trans "Submit" %}" class="submit" />
    </form>

    <span class="loading-icon loading-tip"></span>
    <p class="error hide"></p>
</script>

<script type="text/template" id="repo-shared-links-admin-dialog-tmpl">
    <h3 id="dialogTitle"><%= title %></h3>
    <div id="repo-shared-links" class="left-right-tabs js-tabs ovhd">
        <ul class="left-right-tabs-nav fleft">
            <li class="tab"><a href="#js-download-links" class="a">{% trans "Download Links" %}</a></li>
            <li class="tab"><a href="#js-upload-links" class="a">{% trans "Upload Links" %}</a></li>
        </ul>

        <div class="fright">
            <div id="js-download-links" class="tabs-panel">
                <table>
                    <thead>
                    <tr>
                        <th width="6%"><!--icon--></th>
                        <th width="40%">{% trans "Name"%}</th>
                        <th width="21%">{% trans "Created By"%}</th>
                        <th width="15%">{% trans "Size"%}</th>
                        <th width="12%">{% trans "Visits"%}</th>
                        <th width="6%"><!--op--></th>
                    </tr>
                    </thead>
                    <tbody></tbody>
                </table>
                <span class="loading-icon loading-tip"></span>
                <p class="error hide"></p>
            </div>
            <div id="js-upload-links" class="tabs-panel hide">
                <table>
                    <thead>
                    <tr>
                        <th width="6%"><!--icon--></th>
                        <th width="40%">{% trans "Name"%}</th>
                        <th width="21%">{% trans "Created By"%}</th>
                        <th width="15%">{% trans "Size"%}</th>
                        <th width="12%">{% trans "Visits"%}</th>
                        <th width="6%"><!--op--></th>
                    </tr>
                    </thead>
                    <tbody></tbody>
                </table>
                <span class="loading-icon loading-tip"></span>
                <p class="error hide"></p>
            </div>
        </div>
    </div>
</script>
<script type="text/template" id="repo-shared-link-tmpl">
    <% if (share_type == 'd') { %>
    <td class="alc"><img src="{{ MEDIA_URL }}img/folder-24.png" alt="{% trans "Directory icon"%}" /></td>
    <td><a href="#my-libs/lib/<%= repo_id %><%= encoded_path %>"><%- name %></a></td>
    <% } else { %>
    <td class="alc"><img src="{{ MEDIA_URL }}img/file/file.png" alt="{% trans "File"%}" /></td>
    <td><a href="{{SITE_ROOT}}lib/<%= repo_id %>/file<%= encoded_path %>"><%- name %></a></td>
    <% } %>
    <td><a href="{{SITE_ROOT}}profile/<% print(encodeURIComponent(create_by)); %>/"><%- creator_name %></a></td>
    <td><%= formattedSize %></td>
    <td><%= view_count %></td>
    <td>
        <a href="#" class="sf2-icon-delete op-icon vh rm-link" title="{% trans "Remove"%}"></a>
    </td>
</script>

<script type="text/template" id="repo-transfer-form-tmpl">
<form method="post" action="" id="repo-transfer-form">
    <h3 id="dialogTitle"><%= title %></h3>
    <input type="hidden" name="email" /><br />
    <p class="error hide"></p>
    <input type="submit" value="{% trans "Submit" %}" />
</form>
</script>

<script type="text/template" id="repo-folder-perm-admin-dialog-tmpl">
    <h3 id="dialogTitle"><%= title %></h3>
    <div id="repo-folder-perm" class="left-right-tabs js-tabs ovhd">
        <ul class="left-right-tabs-nav fleft">
            <li class="tab"><a href="#js-repo-user-folder-perm" class="a">{% trans "User Permission" %}</a></li>
            <li class="tab"><a href="#js-repo-group-folder-perm" class="a">{% trans "Group Permission" %}</a></li>
        </ul>

        <div class="fright">
            <div id="js-repo-user-folder-perm" class="tabs-panel">
                <div class="js-folder-perm-content repo-folder-perm-content">
                <table>
                    <thead>
                    <tr>
                        <th width="32%">{% trans "User" %}</th>
                        <th width="32%">{% trans "Folder" %}</th>
                        <th width="26%">{% trans "Permission" %}</th>
                        <th width="10%"><!--op--></th>
                    </tr>
                    </thead>
                    <tbody>
                        <tr>
                            <td><input name="emails" type="hidden" class="w100" /></td>
                            <td>
                                <div class="pos-rel">
                                    <input type="text" name="folder_path" class="repo-folder-perm-folder-path" />
                                    <span title="{% trans "Select a folder" %}" class="js-add-folder repo-folder-perm-add-folder sf2-icon-plus"></span>
                                </div>
                            </td>
                            <td>
                                <select name="permission" class="w100">
                                    <option value="rw" selected="selected">{% trans "Read-Write"%}</option>
                                    <option value="r">{% trans "Read-Only"%}</option>
                                </select>
                            </td>
                            <td>
                                <button class="js-user-perm-add-submit">{% trans "Submit" %}</button>
                            </td>
                        </tr>
                    </tbody>
                </table>
                <span class="loading-icon loading-tip"></span>
                <p class="error hide"></p>
                </div>
                <form class="js-folder-select-form hide" action="">
                    <h4>{% trans "Select a folder" %}</h4>
                    <div class="js-jtree-container"></div>
                    <input type="hidden" name="dst_path" value="" />
                    <p class="error hide"></p>
                    <button type="submit" class="submit js-folder-select-submit">{% trans "Submit" %}</button>
                    <button type="button" class="js-folder-select-cancel">{% trans "Cancel"%}</button>
                </form>
            </div>
            <div id="js-repo-group-folder-perm" class="tabs-panel hide">
                <div class="js-folder-perm-content repo-folder-perm-content">
                <table>
                    <thead>
                    <tr>
                        <th width="32%">{% trans "Group" %}</th>
                        <th width="32%">{% trans "Folder" %}</th>
                        <th width="26%">{% trans "Permission" %}</th>
                        <th width="10%"><!--op--></th>
                    </tr>
                    </thead>
                    <tbody>
                        <tr>
                            <td>
                                <select name="groups" class="w100" multiple="multiple"></select>
                            </td>
                            <td>
                                <div class="pos-rel">
                                    <input type="text" name="folder_path" class="repo-folder-perm-folder-path" />
                                    <span title="{% trans "Select a folder" %}" class="js-add-folder repo-folder-perm-add-folder sf2-icon-plus"></span>
                                </div>
                            </td>
                            <td>
                                <select name="permission" class="w100">
                                    <option value="rw" selected="selected">{% trans "Read-Write"%}</option>
                                    <option value="r">{% trans "Read-Only"%}</option>
                                </select>
                            </td>
                            <td>
                                <button class="js-group-perm-add-submit">{% trans "Submit" %}</button>
                            </td>
                        </tr>
                    </tbody>
                </table>
                <span class="loading-icon loading-tip"></span>
                <p class="error hide"></p>
                </div>
                <form class="js-folder-select-form hide" action="">
                    <h4>{% trans "Select a folder" %}</h4>
                    <div class="js-jtree-container"></div>
                    <input type="hidden" name="dst_path" value="" />
                    <p class="error hide"></p>
                    <button type="submit" class="submit js-folder-select-submit">{% trans "Submit" %}</button>
                    <button type="button" class="js-folder-select-cancel">{% trans "Cancel"%}</button>
                </form>
            </div>
        </div>
    </div>
</script>

<script type="text/template" id="repo-folder-perm-item-tmpl">
    <td>
        <% if (perm_type == 'user') { %>
        <a href="{{SITE_ROOT}}profile/<% print(encodeURIComponent(user_email)); %>/"><%- user_name %></a>
        <% } else { %>
        <a href="#group/<%= group_id %>/"><%- group_name %></a>
        <% } %>
    </td>
    <td>
        <a href="#my-libs/lib/<%= repo_id %><%= encoded_path %>"><%- folder_name %></a>
    </td>
    <td>
        <% if (permission == 'rw') { %>
            <span class="cur-perm">{% trans "Read-Write" %}</span>
            <a href="#" title="{% trans "Edit" %}" class="edit-icon op-icon sf2-icon-edit vh"></a>
            <select class="perm-toggle-select hide">
                <option value="rw" selected="selected">{% trans "Read-Write" %}</option>
                <option value="r">{% trans "Read-Only"%}</option>
            </select>
        <% } else { %>
            <span class="cur-perm">{% trans "Read-Only" %}</span>
            <a href="#" title="{% trans "Edit" %}" class="edit-icon op-icon sf2-icon-edit vh"></a>
            <select class="perm-toggle-select hide">
                <option value="rw">{% trans "Read-Write" %}</option>
                <option value="r" selected="selected">{% trans "Read-Only"%}</option>
            </select>
        <% } %>
    </td>
    <td>
        <a href="#" class="rm op-icon sf2-icon-delete vh" title="{% trans "Delete" %}"></a>
    </td>
</script>

<script type="text/template" id="repo-change-password-form-tmpl">
    <form id="repo-change-passwd-form" action="" method="post">
        <h3 id="dialogTitle"><%= title %></h3>
        <label for="passwd">{% trans "Old Password" %}</label><br />
        <input type="password" name="old_passwd" class="input" id="passwd" /><br />
        <label for="new-passwd">{% trans "New Password" %}</label><span class="tip">{% blocktrans %}(at least {{repo_password_min_length}} characters){% endblocktrans %}</span><br />
        <input type="password" name="new_passwd" class="input" id="new-passwd" /><br />
        <label for="new-passwd-again">{% trans "New Password Again" %}</label><br />
        <input type="password" name="new_passwd_again" class="input" id="new-passwd-again" /><br />
        <p class="error hide"></p>
        <button type="submit" class="submit">{% trans "Submit" %}</button>
    </form>
</script>

<script type="text/template" id="device-item-tmpl">
    <td><%- platform %></td>
    <td><%- device_name %></td>
    <td><%- last_login_ip %></td>
    <td><time title='<%- time %>'><%- time_from_now %></time></td>
    <td>
        <% if (synced_repos.length > 0) { %>
        <div class="sf-dropdown">
            <a href="#" class="normal black sf-dropdown-toggle"><%- synced_repos_length %> <span class="icon-caret-down"></span></a>
            <ul class="device-libs-dropdown-menu sf-dropdown-menu hide">
                <% for (var i = 0, len = synced_repos_length; i < len; i++) { %>
                <li><a href="#common/lib/<%- synced_repos[i].repo_id %>"><%- synced_repos[i].repo_name %></a></li>
                <% } %>
            </ul>
        </div>
        <% } else { %>
        0
        <% } %>
    </td>
    <td>
        <div>
            <span class="unlink-device op-icon sf2-icon-delete vh" title="{% trans "Unlink" %}"></span>
        </div>
    </td>
</script>

<script type="text/template" id="notice-popover-tmpl">
    <div class="outer-caret up-outer-caret"><div class="inner-caret"></div></div>
    <div class="sf-popover-hd ovhd">
        <a href="#" title="{% trans "Close" %}" aria-label="{% trans "Close" %}" class="sf-popover-close js-close sf2-icon-x1 op-icon fright"></a>
        <h3 class="sf-popover-title">{% trans "Notifications" %}</h3>
    </div>
    <div class="sf-popover-con">
        <div class="loading-icon loading-tip"></div>
        <p class="error alc hide"></p>
        <ul class="hide notice-list"></ul>
        <a href="{% url 'user_notification_list' %}" class="view-all">{% trans "See All Notifications" %}</a>
    </div>
</script>

<script type="text/template" id="user-info-popup-tmpl">
    <div class="outer-caret up-outer-caret"><div class="inner-caret"></div></div>
    <div class="sf-popover-con">
        <div class="item ovhd">
            {% avatar request.user 36 %}
            <div class="txt">
                <%- app.pageOptions.name %><br />
                <%- app.pageOptions.username %>
            </div>
        </div>
        <div class="loading-icon loading-tip"></div>
        <p class="error alc hide"></p>
        <div id="space-traffic" class="hide"></div>
        <a class="item" href="{{ SITE_ROOT }}profile/">{% trans "Settings" %}</a>
        {% if request.user.is_staff %}
        <a href="{% url 'sysadmin' %}" title="{% trans "System Admin" %}" class="item">{% trans "System Admin" %}</a>
        {% endif %}
        {% if request.user.org and request.user.org.is_staff %}
        <a href="{% url 'org_user_admin'%}" title="{% trans "Admin" %}" class="item">"{% trans "Organization Admin" %}"</a>
        {% endif %}
        {% if request.user.inst_admin %}
        <a href="{% url "institutions:useradmin" %}" title="{% trans "Admin" %}" class="item">{% trans "Admin" %}</a>
        {% endif %}
        <a href="{{ SITE_ROOT }}accounts/logout/" class="item" id="logout">{% trans "Log out" %}</a>
    </div>
</script><|MERGE_RESOLUTION|>--- conflicted
+++ resolved
@@ -160,11 +160,7 @@
         <li><a href="#groups/" class="path-link normal">{% trans "Groups" %}</a></li>
         <li><a href="#<%= category %>/" class="path-link normal"><%- group_name %></a></li>
     <% } else if (context == 'org') { %>
-<<<<<<< HEAD
-        <li><a href="#<%= category %>/" class="path-link normal">{% trans "Organization" %}</a></li>
-=======
-        <a href="#<%= category %>/" class="path-link normal">{% trans "Organization" context "This is a label in navigation, meaning the public area for all registered users to share libraries." %}</a> /
->>>>>>> ce2648e6
+        <li><a href="#<%= category %>/" class="path-link normal">{% trans "Organization" context "This is a label in navigation, meaning the public area for all registered users to share libraries." %}</a></li>
     <% } else if (context == 'common') { %>
         <li><a href="#my-libs/" class="path-link normal">{% trans "My Libraries" %}</a></li>
     <% } else { %>
