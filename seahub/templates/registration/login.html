{% extends "myhome_base.html" %}
{% load i18n %}

{% block title %}{% trans "Log In" %}{% endblock %}

{% block extra_style %}
<style type="text/css">
#lang {
    font-weight:normal;
    font-size:13px;
    margin-top:12px;
}
#lang-context:hover {
    text-decoration:none;
}
</style>
{% endblock %} 

{% block nav %}
<div class="fright" id="lang">
    <a href="#" id="lang-context" data-lang="{{ LANGUAGE_CODE }}">{{ LANGUAGE_CODE|language_name_local }} <span class="icon-caret-down"></span></a>
    <ul id="lang-context-selector" class="hide">
        {% for LANG in LANGUAGES %}
        <li><a href="{% url 'i18n' %}?lang={{ LANG.0 }}">{{ LANG.1 }}</a></li>
        {% endfor %}
    </ul>
</div>
{% endblock %}

{% block main_panel %}
<div class="new-narrow-panel">
<h2 class="hd">{% trans "Log In" %}</h2>
<form action="" method="post" class="con">{% csrf_token %}
    <label for="username">{% trans "Email" %}</label>
	<input type="text" name="username" value="" class="input" />
	<label for="password">{% trans "Password" %}</label>
	<a href="{{ SITE_ROOT }}accounts/password/reset/">{% trans "(forgot password)" %}</a>
	<input type="password" name="password" value="" class="input" autocomplete="off" />
    {% if form.captcha %}
    <label>{% trans "CAPTCHA" %}</label><br />
    {{ form.captcha }}
    <p class="clear"><a href="#" id="refresh-captcha">{% trans "Not clear? Refresh it." %}</a></p>
    {% endif %}
    <input type="hidden" name="next" value="{% if next %}{{ next|escape }}{% else %}{{ SITE_ROOT }}{% endif %}" />
    {% if form.errors %}
      {% if form.captcha.errors %}
	<p class="error">{{ form.captcha.errors}}</p>
      {% else %}
	<p class="error">{% trans "Incorrect email or password" %}</p>
      {% endif %}
    {% else %}
	<p class="error hide"></p>
    {% endif %}

    <label class="checkbox-label">
        <span class="checkbox"><input type="checkbox" name="remember_me" class="checkbox-orig"/></span>
        <span class="checkbox-option">{% blocktrans %}Remember me for {{remember_days}} days {% endblocktrans %}</span>
    </label>

    <input type="submit" value="{% trans "Log In" %}" class="submit" />
    {% if enable_signup %}
    <a href="{{ signup_url }}">{% trans "Signup" %}</a>
    {% endif %}

    {% if enable_shib_login %}
    <button id="shib-login" class="submit fright">{% trans "Shibboleth" %}</button>
    {% endif %}
</form>
</div>
{% endblock %}

{% block extra_script %}
<script type="text/javascript">
function setCaptchaInputWidth() {
    $('#id_captcha_1').css({'width': $('.input').outerWidth() - $('.captcha').width() - 10});
}
$(window).load(setCaptchaInputWidth);
$('.captcha').load(setCaptchaInputWidth);

$('#refresh-captcha').parent().css({'text-align':'right', 'margin':0});
$('#refresh-captcha').click(function() {
    $.ajax({
        url: '{% url 'captcha-refresh' %}',
        dataType:'json',
        cache:false,
        success: function(data) {
            $('.captcha').attr('src', data['image_url']); 
            $('#id_captcha_0').val(data['key']);
        },
        error: function() {
            $('.error').removeClass('hide').html("{% trans "Failed to refresh the CAPTCHA, please try again later." %}");
        }
    });
    return false;
});
$('input[type="submit"]').click(function(){
    if (!$.trim($('input[name="username"]').val())) {
        $('.error').removeClass('hide').html("{% trans "Email cannot be blank" %}");
        return false;
    }
    if (!$.trim($('input[name="password"]').val())) {
        $('.error').removeClass('hide').html("{% trans "Password cannot be blank" %}");
        return false;
    }
});
// set tabindex
$(function() {
    $('input:not([type="hidden"])').each(function(index) {
        $(this).attr('tabindex', index + 1);
    });
});

(function() {
    var lang_context = $('#lang-context'),
        lang_selector = $('#lang-context-selector');

    lang_context.parent().css({'position':'relative'});
    lang_selector.css({'top': lang_context.position().top + lang_context.height() + 3});

    lang_context.click(function() {
        lang_selector.toggleClass('hide');
        return false;
    }).focus(function() { $(this).blur(); });

    $(document).click(function(e) {
        var element = e.target || e.srcElement;
        if (element.id != 'lang-context-selector' && element.id != 'lang-context') {
            lang_selector.addClass('hide');
        }
    });
})();

<<<<<<< HEAD
=======
{% if enable_shib_login %}
>>>>>>> 7bd79863
$(function() {
    $('#shib-login').click(function() {
        window.location = "{% url 'shib_login' %}";
        return false;
    });
});
<<<<<<< HEAD
=======
{% endif %}
>>>>>>> 7bd79863
</script>
{% endblock %}<|MERGE_RESOLUTION|>--- conflicted
+++ resolved
@@ -130,19 +130,13 @@
     });
 })();
 
-<<<<<<< HEAD
-=======
 {% if enable_shib_login %}
->>>>>>> 7bd79863
 $(function() {
     $('#shib-login').click(function() {
         window.location = "{% url 'shib_login' %}";
         return false;
     });
 });
-<<<<<<< HEAD
-=======
 {% endif %}
->>>>>>> 7bd79863
 </script>
 {% endblock %}