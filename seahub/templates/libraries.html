{% extends "base_for_backbone.html" %}
{% load seahub_tags group_avatar_tags i18n %}
{% load staticfiles %}

{% block sub_title %}{% trans "Libraries" %} - {% endblock %}

{% block main_panel %}
<div id="initial-loading-view">
    <span class="loading-icon loading-tip"></span>
</div>
{% endblock %}

{% block left_panel %}
<<<<<<< HEAD
<div class="side-tabnav hide" id="side-nav"></div>
=======
<div class="side-tabnav hide" id="myhome-side-nav">
</div>
<div class="side-tabnav hide" id="group-side-nav">
</div>
<div class="side-tabnav hide" id="org-side-nav">
    <h3 class="hd">{% trans "Organization" context "This is a label in navigation, meaning the public area for all registered users to share libraries." %}</h3>
    <ul class="side-tabnav-tabs">
        <li class="tab tab-cur"><a href="{{ SITE_ROOT }}#org/"><span class="sf2-icon-library"></span>{% trans "Libraries" %}</a></li>
        <li class="tab"><a href="{% url 'pubuser' %}"><span class="sf2-icon-user"></span>{% trans "Members" %}</a></li>
    </ul>
</div>
<div class="info-item hide" id="groups-side-tips">
    <h3 class="info-item-top">{% trans "Tips" %}</h3>
    <div class="info-item-bottom">
        {% if user.permissions.can_add_group %}
        <p class="not-last">{% trans "After creating a group, you can add members and share libraries into it." %}</p>
        {% else %}
        <p class="not-last">{% trans "Since you are a guest user now, you can not create groups." %}</p>
        {% endif %}
    </div>
</div>
>>>>>>> f2b4cdad
{% endblock %}

{% block right_panel %}
    {% if user.permissions.can_add_repo %}
    <div id="my-own-repos" class="hide">
        <div class="hd ovhd">
            <h3 class="fleft">{% trans "Mine" %}</h3>
            <button class="repo-create fright"><span class="icon-plus-square add vam"></span><span class="vam">{% trans "New Library" %}</span></button>
        </div>
        <table class="hide">
            <thead></thead>
            <tbody></tbody>
        </table>
        <div class="empty-tips hide">
            <h2 class="alc">{% trans "You have not created any libraries" %}</h2>
            <p>{% trans "You can create a library to organize your files. For example, you can create one for each of your projects. Each library can be synchronized and shared separately." %}</p>
        </div>
        <span class="loading-icon loading-tip"></span>
        <p class="error error-tip hide"></p>
    </div>
    {% endif %}

    {% if user.permissions.can_add_repo and sub_lib_enabled %}
    <div id="my-sub-repos" class="hide">
        <div class="hd ovhd">
            <h3 class="fleft">{% trans "Sub-libraries" %}</h3>
            <button id="sub-lib-create" class="fright"><span class="icon-plus-square add vam"></span><span class="vam">{% trans "New Sub-library" %}</span></button>
        </div>
        <table class="hide">
            <thead>
            <tr>
                <th width="4%"><!--icon--></th>
                <th width="38%">{% trans "Name" %}</th>
                <th width="6%"><!--op--></th>
                <th width="30%">{% trans "Origin" %}</th>
                <th width="22%">{% trans "Last Update" %}</th>
            </tr>
            </thead>
            <tbody></tbody>
        </table>
        <div class="empty-tips hide">
            <h2 class="center-contents">{% trans "You have not created any sub-libraries" %}</h2>
            <p>{% trans "You can create a sub-library from a directory inside a library. A sub-library can be independently synced and shared. Files in the sub-library will be automatically kept in sync with those in the directory of the origin library." %}</p>
        </div>
        <span class="loading-icon loading-tip"></span>
        <p class="error error-tip hide"></p>
    </div>
    {% endif %}

    <div id="repos-shared-to-me" class="hide">
        <h3 class="hd">{% trans "Shared" %}</h3>
        <table class="hide">
            <thead></thead>
            <tbody></tbody>
        </table>
        <div class="empty-tips hide">
            <h2 class="alc">{% trans "No library is shared to you" %}</h2>
        </div>
        <span class="loading-icon loading-tip"></span>
        <p class="error error-tip hide"></p>
    </div>


<div id="starred-file" class="hide">
    <h3 class="hd">{% trans "Starred" %}</h3>
    <table class="hide">
        <thead>
            <tr>
                <th width="5%"></th>
                <th width="40%">{% trans "File Name" %}</th>
                <th width="32%">{% trans "Library" %}</th>
                <th width="18%">{% trans "Last Update" %}</th>
                <th width="5%"></th>
            </tr>
        </thead>
        <tbody></tbody>
    </table>
    <span class="loading-icon loading-tip"></span>
    <div class="empty-tips hide">
        <h2 class="alc">{% trans "You don't have any starred files yet" %}</h2>
        <p>{% blocktrans %}You can star important files by clicking the "Star" button on file viewing page, and they will be listed here.{% endblocktrans %}</p>
    </div>
</div>

<div id="activities" class="hide">
    <div id="activities-body" class="hide"></div>
    <span class="loading-icon loading-tip"></span>
    <button id="activities-more" class="hide">{% trans 'More' %}</button>
</div>

<div id="guide-for-new" class="hide">
    <span class="icon-lightbulb fleft"></span>
    <div class="txt">
        <h3>{% trans "Welcome to Seafile!" %}</h3>
        {% if user.permissions.can_add_repo %}
        <p>{% trans "Seafile organizes files into libraries. Each library can be synced and shared separately. We have created a personal library for you. You can create more libraries later." %}</p>
        {% else %}
        <p>{% trans "Seafile organizes files into libraries. Each library can be synced and shared separately. Howerver, since you are a guest user now, you can not create libraries." %}</p>
        {% endif %}
        <button class="simplemodal-close" style="margin:8px 0 0 0;">{% trans "Close" %}</button>
    </div>
</div>


{% if sub_lib_enabled %}
<form id="sublib-create-form" class="file-choose-form hide">
    <h3>{% trans "Choose a directory:" %}</h3>
    <div class="dir-tree-cont">
        <span class="loading-icon loading-tip"></span>
    </div>
    <input type="hidden" name="dst_repo" value="" />
    <input type="hidden" name="dst_path" value="" />
    <p class="error hide"></p>
    <input type="button" value="{% trans "Submit" %}" class="submit" />
    <button class="simplemodal-close">{% trans "Cancel"%}</button>
</form>
{% endif %}

<div id="group" class="hide">
    <div id="group-top"></div>

    <div id="group-repos">
        <table class="hide">
            <thead></thead>
            <tbody></tbody>
        </table>
        <div class="empty-tips" style="margin-bottom:150px; display:none;">
            <h2 class="alc">{% trans "No library is shared to this group" %}</h2>
            <p>{% blocktrans %}You can share libraries by clicking the "New Library" button above or the "Share" icon on your libraries list.{% endblocktrans %}</p>
            <p>{% trans "Libraries shared as writable can be downloaded and synced by other group members. Read only libraries can only be downloaded, updates by others will not be uploaded." %}</p>
        </div>
        <span class="loading-icon loading-tip"></span>
        <p class="error error-tip hide"></p>
    </div>

    <div id="group-members" class="popover hide">
        <div class="outer-caret up-outer-caret"><div class="inner-caret"></div></div>
        <div class="popover-hd ovhd">
            <span class="popover-close close sf2-icon-x1 op-icon fright" title="{% trans "Close" %}"></span>
            <h3 class="popover-title">{% trans "Members" %}</h3>
        </div>
        <div class="popover-con">
            <span class="loading-icon loading-tip"></span>
            <ul id="group-member-list" class="hide"></ul>
            <p class="error hide"></p>
        </div>
    </div>

    <div id="group-settings" class="popover hide">
        <div class="outer-caret up-outer-caret"><div class="inner-caret"></div></div>
        <div class="popover-hd ovhd">
            <span class="popover-close close sf2-icon-x1 op-icon fright" title="{% trans "Close" %}"></span>
            <h3 class="popover-title">{% trans "Settings" %}</h3>
        </div>
        <div class="popover-con">
            <span class="loading-icon loading-tip"></span>
            <div id="group-setting-con" class="hide"></div>
            <p class="error hide"></p>
        </div>
    </div>

</div>


<div id="organization-repos" class="hide">
    <div class="hd">
<<<<<<< HEAD
        <h3 class="fleft">{% trans "Organization" %}</h3>
        <button id="add-pub-lib" class="fright"><span class="icon-plus-square add vam"></span><span class="vam">{% trans "Add Library"%}</span></button>
=======
        <h3 class="fleft">{% trans "Libraries" %}</h3>
        <button id="add-pub-lib" class="fright {% if not can_add_pub_repo %}hide{% endif %}"><span class="icon-plus-square add vam"></span><span class="vam">{% trans "Add Library"%}</span></button>
>>>>>>> f2b4cdad
        <ul id="add-pub-lib-menu" class="hide">
            <li class="item share-existing">{% trans "Share existing libraries" %}</li>
            <li class="item create-new">{% trans "Create a new library" %}</li>
        </ul>
    </div>

    <table class="repo-list hide">
        <thead></thead>
        <tbody></tbody>
    </table>
    <div class="empty-tips hide">
        <h2 class="alc">{% trans "No public library" %}</h2>
        <p>{% blocktrans %}You can create a public library by clicking "New Library" button, others can view and download this library.{% endblocktrans %}</p>
    </div>
    <span class="loading-icon loading-tip"></span>
    <p class="error error-tip hide"></p>
</div>

<div id="groups" class="hide">
    <div class="hd ovhd">
        <h3 class="fleft">{% trans "My Groups" %}</h3>
        {% if user.permissions.can_add_group %}
        <button id="add-group" class="fright"><span class="icon-plus-square add vam"></span><span class="vam">{% trans "New Group" %}</span></button>
        {% endif %}
    </div>

    <div id="group-list" class="hide"></div>
    <div class="empty-tips hide">
        <h2 class="alc">{% trans "You are not in any group" %}</h2>
        {% if user.permissions.can_add_group %}
        <p>{% blocktrans %}Group is a place for you and your friends leaving messages and collaborating on libraries. You can create a group by clicking "New Group" button.{% endblocktrans %}</p>
        {% else %}
        <p>{% trans "Group is a place for you and your friends leaving messages and collaborating on libraries. Groups you join will be listed here." %}</p>
        {% endif %}
    </div>
    <span class="loading-icon loading-tip"></span>
    <p class="error error-tip hide"></p>

    {% if user.permissions.can_add_group %}
    <form id="group-add-form" action="" method="post" class="hide">{% csrf_token %}
        <h3>{% trans "New Group" %}</h3>
        <label>{% trans "Group Name" %}</label><br />
        <input name="group_name" value="" class="input" /><br />
        <p class="error hide"></p>
        <input type="submit" class="submit" value="{% trans "Submit" %}" />
    </form>
    {% endif %}
</div>

{% include "js/dir-view.html" %}

{% endblock %}

{% block extra_script %}
{% include "js/lib-op-popups.html" %}
<script type="text/javascript">
app["pageOptions"] = {
    site_root: "{{ SITE_ROOT }}",
    base_url: "{{ SITE_ROOT }}" + "home/my/",
    csrfToken: "{{ csrf_token }}",
    reposUrl: "{% url 'api2-repos' %}",
    pubReposUrl: "{% url 'api2-pub-repos' %}",
    groups: (function () {
        var groups = [];
        {% for group in request.user.joined_groups %}
        groups.push({'name': '{{group.group_name}}', 'id': '{{group.id}}'});
        {% endfor %}
        return groups;
    })(),
    user_mods_available: (function () {
        var mods_available = [];
        {% for mod in request.user.mods_available %}
        mods_available.push('{{mod}}');
        {% endfor %}
        return mods_available;
    })(),
    user_mods_enabled: (function () {
        var mods_enabled = [];
        {% for mod in request.user.mods_enabled %}
        mods_enabled.push('{{mod}}');
        {% endfor %}
        return mods_enabled;
    })(),
    username: "{{request.user.username}}",
    name: "{{request.user.username|email2nickname|escapejs}}",
    events_enabled: {% if events_enabled %} true {% else %} false {% endif %},
    can_add_repo: {% if user.permissions.can_add_repo %} true {% else %} false {% endif %},
    can_generate_shared_link: {% if user.permissions.can_generate_shared_link %} true {% else %} false {% endif %},
    is_staff: {% if request.user.is_staff %} true {% else %} false {% endif %},
    repo_password_min_length: {{ repo_password_min_length }},
    share_link_password_min_length: {{ share_link_password_min_length }},
    guide_enabled: {% if guide_enabled %} true {% else %} false {% endif %},
    enable_upload_folder: {% if enable_upload_folder %} true {% else %} false {% endif %},
    enable_resumable_fileupload: {% if enable_resumable_fileupload %} true {% else %} false {% endif %},
    enable_thumbnail: {% if enable_thumbnail %} true {% else %} false {% endif %},
    enable_encrypted_library: {% if enable_encrypted_library %} true {% else %} false {% endif %},
    max_upload_file_size: {% if max_upload_file_size %} {{ max_upload_file_size }} {% else %} '' {% endif %},
    folder_perm_enabled: {% if folder_perm_enabled %} true {% else %} false {% endif %},
    is_pro: {% if is_pro %} true {% else %} false {% endif %},
    file_audit_enabled: {% if file_audit_enabled %} true {% else %} false {% endif %},
    cur_note: {% if request.cur_note %} {'id': '{{ request.cur_note.id }}'} {% else %} null {% endif %}
};
</script>
{% if debug %}
<script data-main="{% static "scripts/main.js" %}" src="{% static "scripts/lib/require.js" %}"></script>
{% else %}
<script data-main="{% static "scripts/dist/main.js" %}" src="{% static "scripts/lib/require.js" %}"></script>
{% endif %}
{% endblock %}<|MERGE_RESOLUTION|>--- conflicted
+++ resolved
@@ -11,31 +11,7 @@
 {% endblock %}
 
 {% block left_panel %}
-<<<<<<< HEAD
 <div class="side-tabnav hide" id="side-nav"></div>
-=======
-<div class="side-tabnav hide" id="myhome-side-nav">
-</div>
-<div class="side-tabnav hide" id="group-side-nav">
-</div>
-<div class="side-tabnav hide" id="org-side-nav">
-    <h3 class="hd">{% trans "Organization" context "This is a label in navigation, meaning the public area for all registered users to share libraries." %}</h3>
-    <ul class="side-tabnav-tabs">
-        <li class="tab tab-cur"><a href="{{ SITE_ROOT }}#org/"><span class="sf2-icon-library"></span>{% trans "Libraries" %}</a></li>
-        <li class="tab"><a href="{% url 'pubuser' %}"><span class="sf2-icon-user"></span>{% trans "Members" %}</a></li>
-    </ul>
-</div>
-<div class="info-item hide" id="groups-side-tips">
-    <h3 class="info-item-top">{% trans "Tips" %}</h3>
-    <div class="info-item-bottom">
-        {% if user.permissions.can_add_group %}
-        <p class="not-last">{% trans "After creating a group, you can add members and share libraries into it." %}</p>
-        {% else %}
-        <p class="not-last">{% trans "Since you are a guest user now, you can not create groups." %}</p>
-        {% endif %}
-    </div>
-</div>
->>>>>>> f2b4cdad
 {% endblock %}
 
 {% block right_panel %}
@@ -202,13 +178,10 @@
 
 <div id="organization-repos" class="hide">
     <div class="hd">
-<<<<<<< HEAD
         <h3 class="fleft">{% trans "Organization" %}</h3>
-        <button id="add-pub-lib" class="fright"><span class="icon-plus-square add vam"></span><span class="vam">{% trans "Add Library"%}</span></button>
-=======
-        <h3 class="fleft">{% trans "Libraries" %}</h3>
-        <button id="add-pub-lib" class="fright {% if not can_add_pub_repo %}hide{% endif %}"><span class="icon-plus-square add vam"></span><span class="vam">{% trans "Add Library"%}</span></button>
->>>>>>> f2b4cdad
+        {% if can_add_pub_repo %}
+        <button id="add-pub-lib" class="fright "><span class="icon-plus-square add vam"></span><span class="vam">{% trans "Add Library"%}</span></button>
+        {% endif %}
         <ul id="add-pub-lib-menu" class="hide">
             <li class="item share-existing">{% trans "Share existing libraries" %}</li>
             <li class="item create-new">{% trans "Create a new library" %}</li>
