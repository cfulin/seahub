{% extends "base_for_backbone.html" %}
{% load seahub_tags avatar_tags group_avatar_tags i18n %}
{% load staticfiles %}

{% block sub_title %}{% trans "Libraries" %} - {% endblock %}

{% block right_panel %}
{% endblock %}

{% block extra_script %}
<script type="text/template" id="my-own-repos-tmpl">
    <div class="hd">
        <h3 class="fleft">{% trans "My Libraries" %}</h3>
        <div class="fright">
            <button class="repo-create btn-white"><span aria-hidden="true" class="icon-plus-square add vam"></span><span class="vam">{% trans "New Library" %}</span></button>

            <div id="my-libs-more-op" class="sf-dropdown sf-dropdown-inline">
                <button class="sf-dropdown-toggle btn-white more-op-btn-white">{% trans "More" %}</button>
                <ul class="sf-dropdown-menu hide">
                    <li><a href="#my-libs/deleted/">{% trans "Deleted Libraries" %}</a></li>
                </ul>
            </div>
        </div>
    </div>
    <table class="my-own-repos-table hide">
        <thead></thead>
        <tbody></tbody>
    </table>
    <div class="empty-tips hide">
        <h2 class="alc">{% trans "You have not created any libraries" %}</h2>
        <p>{% trans "You can create a library to organize your files. For example, you can create one for each of your projects. Each library can be synchronized and shared separately." %}</p>
    </div>
    <span class="loading-icon loading-tip"></span>
    <p class="error error-tip hide"></p>
</script>

<script type="text/template" id="my-deleted-repos-tmpl">
    <p class="path-bar">
        <a href="#my-libs/" class="normal">{% trans "My Libraries" %}</a>
        <span class="path-split">/</span>
        <span>{% trans "Deleted Libraries" %}</span>
    </p>
    <p class="tip">{% trans "Tip: libraries deleted 30 days ago will be cleaned automatically."%}</p>
    <table class="my-deleted-repos-table hide">
        <thead></thead>
        <tbody></tbody>
    </table>
    <div class="empty-tips hide">
        <h2 class="alc">{% trans "No deleted libraries." %}</h2>
    </div>
    <span class="loading-icon loading-tip"></span>
    <p class="error error-tip hide"></p>
</script>


<script type="text/template" id="repos-shared-to-me-tmpl">
    <h3 class="hd">{% trans "Shared with me" %}</h3>
    <table class="hide">
        <thead></thead>
        <tbody></tbody>
    </table>
    <div class="empty-tips hide">
        <h2 class="alc">{% trans "No libraries have been shared with you" %}</h2>
        <p>{% blocktrans %}No libraries have been shared directly with you. You can find more shared libraries at "Shared with groups".{% endblocktrans %}</p>
    </div>
    <span class="loading-icon loading-tip"></span>
    <p class="error error-tip hide"></p>
</script>

<script type="text/template" id="organization-repos-tmpl">
    <div class="hd">{# no 'ovhd' as there is a .dropdown-menu in it #}
        <h3 class="fleft">{% trans "Shared with all" %}</h3>
        {% if can_add_pub_repo %}
        <div class="fright sf-dropdown js-add-pub-lib-dropdown">
            <button class="btn-white sf-dropdown-toggle"><span aria-hidden="true" class="icon-plus-square add vam"></span><span class="vam">{% trans "Add Library"%}</span></button>
            <ul class="sf-dropdown-menu hide">
                <li><a class="op share-existing" href="#">{% trans "Share existing libraries" %}</a></li>
                <li><a class="op create-new" href="#">{% trans "Create a new library" %}</a></li>
            </ul>
        </div>
        {% endif %}
    </div>

    <table class="repo-list hide">
        <thead></thead>
        <tbody></tbody>
    </table>
    <div class="empty-tips hide">
        <h2 class="alc">{% trans "No public libraries" %}</h2>
        <p>{% blocktrans %}You can create a public library by clicking the "New Library" button, others can view and download this library.{% endblocktrans %}</p>
    </div>
    <span class="loading-icon loading-tip"></span>
    <p class="error error-tip hide"></p>
</script>

<script type="text/template" id="groups-tmpl">
    <div class="hd ovhd">
        <h3 class="fleft">{% trans "My Groups" %}</h3>
        {% if user.permissions.can_add_group %}
        <button id="add-group" class="btn-white fright"><span aria-hidden="true" class="icon-plus-square add vam"></span><span class="vam">{% trans "New Group" %}</span></button>
        {% endif %}
    </div>

    <div id="group-list" class="hide"></div>
    <div class="empty-tips hide">
        <h2 class="alc">{% trans "You are not in any groups" %}</h2>
        {% if user.permissions.can_add_group %}
        <p>{% blocktrans %}Groups allow multiple people to collaborate on libraries. You can create a group by clicking the "New Group" button.{% endblocktrans %}</p>
        {% else %}
        <p>{% trans "Groups allow multiple people to collaborate on libraries. Groups you join will be listed here." %}</p>
        {% endif %}
    </div>
    <span class="loading-icon loading-tip"></span>
    <p class="error error-tip hide"></p>

    {% if user.permissions.can_add_group %}
    <form id="group-add-form" action="" method="post" class="hide">{% csrf_token %}
        <h3 id="dialogTitle">{% trans "New Group" %}</h3>
        <label for="group-name">{% trans "Name" %}</label><br />
        <input type="text" name="group_name" value="" class="input" id="group-name" /><br />
        <p class="error hide"></p>
        <input type="submit" class="submit" value="{% trans "Submit" %}" />
    </form>
    {% endif %}
</script>

<script type="text/template" id="group-tmpl">
    <div id="group-top"></div>

    <div id="group-repos">
        <table class="hide">
            <thead></thead>
            <tbody></tbody>
        </table>
        <div class="empty-tips" style="margin-bottom:150px; display:none;">
            <h2 class="alc">{% trans "No library is shared to this group" %}</h2>
            <p>{% blocktrans %}You can share libraries by clicking the "New Library" button above or the "Share" icon on your libraries list.{% endblocktrans %}</p>
            <p>{% trans "Libraries shared as writable can be downloaded and synced by other group members. Read only libraries can only be downloaded, updates by others will not be uploaded." %}</p>
        </div>
        <span class="loading-icon loading-tip"></span>
        <p class="error error-tip hide"></p>
    </div>
</script>

<script type="text/template" id="group-settings-tmpl">
    <div class="outer-caret up-outer-caret"><div class="inner-caret"></div></div>
    <div class="sf-popover-hd ovhd">
        <a href="#" title="{% trans "Close" %}" aria-label="{% trans "Close" %}" class="sf-popover-close js-close sf2-icon-x1 op-icon fright"></a>
        <h3 class="sf-popover-title">{% trans "Settings" %}</h3>
    </div>
    <div class="sf-popover-con">
    </div>
</script>

<script type="text/template" id="group-members-tmpl">
    <div class="outer-caret up-outer-caret"><div class="inner-caret"></div></div>
    <div class="sf-popover-hd ovhd">
        <a href="#" title="{% trans "Close" %}" aria-label="{% trans "Close" %}" class="sf-popover-close js-close sf2-icon-x1 op-icon fright"></a>
        <h3 class="sf-popover-title">{% trans "Members" %}</h3>
    </div>
    <div class="sf-popover-con">
        <div class="loading-icon loading-tip"></div>
        <ul id="group-member-list" class="hide"></ul>
        <p class="error hide"></p>
    </div>
</script>

<script type="text/template" id="group-discussions-tmpl">
    <div class="right-side-panel-hd group-discussions-hd ovhd">
        <a href="#" title="{% trans "Close" %}" aria-label="{% trans "Close" %}" class="sf-popover-close js-close sf2-icon-x1 op-icon fleft"></a>
        <h3 class="right-side-panel-title">{% trans "Discussions" %}</h3>
    </div>
    <div class="right-side-panel-con group-discussions-con">
        <div class="loading-icon loading-tip"></div>
        <p class="load-more-discussion hide js-load-more">{% trans "More..." %}</p>
        <ul id="group-discussion-list" class="hide"></ul>
        <p class="no-discussion-tip hide">{% trans "No discussion in this group yet." %}</p>
        <p class="error hide"></p>
    </div>
    <div class="right-side-panel-footer group-discussions-footer">
        <form action="" method="post" class="msg-form">
            <img src="{% avatar_url request.user 64 %}" alt="" width="32" class="avatar-circle fleft" />
            <div class="msg-body">
                <textarea name="message" placeholder="{% trans "Add a discussion..." %}" class="msg-input"></textarea>
                <button type="submit" class="submit msg-submit">{% trans "Submit" %}</button>
            </div>
        </form>
    </div>
</script>

<script type="text/template" id="starred-file-tmpl">
    <h3 class="hd">{% trans "Favorites" %}</h3>
    <table class="hide">
        <thead></thead>
        <tbody></tbody>
    </table>
    <span class="loading-icon loading-tip"></span>
    <div class="empty-tips hide">
        <h2 class="alc">{% trans "You don't have any starred files yet" %}</h2>
        <p>{% blocktrans %}You can mark files as important by clicking the "Star" button on the file viewing page. Starred files will be listed here.{% endblocktrans %}</p>
    </div>
</script>

<script type="text/template" id="activities-tmpl">
    <div id="activities-body" class="hide"></div>
    <span class="loading-icon loading-tip"></span>
    <button id="activities-more" class="hide">{% trans 'More' %}</button>
</script>

<script type="text/template" id="devices-tmpl">
    <h3 class="hd">{% trans "Linked Devices" %}</h3>
    <table class="hide">
        <thead>
            <tr>
                <th width="13%">{% trans "Platform" %}</th>
                <th width="30%">{% trans "Device Name" %}</th>
                <th width="30%">{% trans "IP" %}</th>
                <th width="17%">{% trans "Last Access" %}</th>
                <th width="10%"></th>
            </tr>
        </thead>
        <tbody></tbody>
    </table>
    <span class="loading-icon loading-tip"></span>
    <div class="empty-tips hide">
        <h2 class="alc">{% trans "You do not have connected devices" %}</h2>
        <p>{% trans "Your clients (Desktop/Android/iOS) will be listed here." %}</p>
    </div>
</script>

{% include "js/dir-view.html" %}

{% include "js/lib-op-popups.html" %}
<script type="text/javascript">
app["pageOptions"] = {
    site_root: "{{ SITE_ROOT }}",
    csrfToken: "{{ csrf_token }}",
    groups: (function () {
        var groups = [];
        {% for group in joined_groups %}
        groups.push({'name': '{{group.group_name}}', 'id': '{{group.id}}'});
        {% endfor %}
        return groups;
    })(),
    library_templates: (function () {
        var templates = [];
        {% for template in library_templates %}
        templates.push('{{ template|escapejs }}');
        {% endfor %}
        return templates;
    })(),
    user_mods_available: (function () {
        var mods_available = [];
        {% for mod in request.user.mods_available %}
        mods_available.push('{{mod}}');
        {% endfor %}
        return mods_available;
    })(),
    user_mods_enabled: (function () {
        var mods_enabled = [];
        {% for mod in request.user.mods_enabled %}
        mods_enabled.push('{{mod}}');
        {% endfor %}
        return mods_enabled;
    })(),
    username: "{{request.user.username}}",
    name: "{{request.user.username|email2nickname|escapejs}}",
    contact_email: "{{ request.user.username|email2contact_email|escapejs }}",
    events_enabled: {% if events_enabled %} true {% else %} false {% endif %},
    can_add_repo: {% if user.permissions.can_add_repo %} true {% else %} false {% endif %},
    can_generate_share_link: {% if user.permissions.can_generate_share_link %} true {% else %} false {% endif %},
    can_generate_upload_link: {% if user.permissions.can_generate_upload_link %} true {% else %} false {% endif %},
    is_staff: {% if request.user.is_staff %} true {% else %} false {% endif %},
    repo_password_min_length: {{ repo_password_min_length }},
    share_link_password_min_length: {{ share_link_password_min_length }},
    guide_enabled: {% if guide_enabled %} true {% else %} false {% endif %},
    enable_wiki: {% if enable_wiki %} true {% else %} false {% endif %},
    enable_upload_folder: {% if enable_upload_folder %} true {% else %} false {% endif %},
    enable_resumable_fileupload: {% if enable_resumable_fileupload %} true {% else %} false {% endif %},
    max_number_of_files_for_fileupload: {{ max_number_of_files_for_fileupload }},
    enable_thumbnail: {% if enable_thumbnail %} true {% else %} false {% endif %},
    thumbnail_default_size: {{ thumbnail_default_size }},
    thumbnail_size_for_grid: {{ thumbnail_size_for_grid }},
    thumbnail_size_for_original: {{ thumbnail_size_for_original }},
    language_code: "{{ LANGUAGE_CODE }}",
    enable_encrypted_library: {% if enable_encrypted_library %} true {% else %} false {% endif %},
    enable_repo_history_setting: {% if enable_repo_history_setting %} true {% else %} false {% endif %},
    max_upload_file_size: {% if max_upload_file_size %} {{ max_upload_file_size }} {% else %} '' {% endif %},
    folder_perm_enabled: {% if folder_perm_enabled %} true {% else %} false {% endif %},
    is_pro: {% if is_pro %} true {% else %} false {% endif %},
    file_audit_enabled: {% if file_audit_enabled %} true {% else %} false {% endif %},
<<<<<<< HEAD
    enable_repo_snapshot_label: {% if enable_repo_snapshot_label %} true {% else %} false {% endif %},
    cur_note: {% if request.cur_note %} {'id': '{{ request.cur_note.id }}'} {% else %} null {% endif %},
    enable_share_to_all_groups: {% if enable_share_to_all_groups %} true {% else %} false {% endif %}
=======
    unread_notifications_request_interval: {{ unread_notifications_request_interval }},
    cur_note: {% if request.cur_note %} {'id': '{{ request.cur_note.id }}'} {% else %} null {% endif %}
>>>>>>> 0e94eafe
};
app.ui = {
    currentDropdown: null,
    currentPopover: null,
    currentHighlightedItem: null,
    freezeItemHightlight: false,
    groupDiscussions: null
};
</script>
{% if debug %}
<script data-main="{% static "scripts/main.js" %}" src="{% static "scripts/lib/require.js" %}"></script>
{% else %}
<script data-main="{% static "scripts/dist/main.js" %}" src="{% static "scripts/lib/require.js" %}"></script>
{% endif %}
{% endblock %}<|MERGE_RESOLUTION|>--- conflicted
+++ resolved
@@ -289,14 +289,10 @@
     folder_perm_enabled: {% if folder_perm_enabled %} true {% else %} false {% endif %},
     is_pro: {% if is_pro %} true {% else %} false {% endif %},
     file_audit_enabled: {% if file_audit_enabled %} true {% else %} false {% endif %},
-<<<<<<< HEAD
     enable_repo_snapshot_label: {% if enable_repo_snapshot_label %} true {% else %} false {% endif %},
     cur_note: {% if request.cur_note %} {'id': '{{ request.cur_note.id }}'} {% else %} null {% endif %},
+    unread_notifications_request_interval: {{ unread_notifications_request_interval }},
     enable_share_to_all_groups: {% if enable_share_to_all_groups %} true {% else %} false {% endif %}
-=======
-    unread_notifications_request_interval: {{ unread_notifications_request_interval }},
-    cur_note: {% if request.cur_note %} {'id': '{{ request.cur_note.id }}'} {% else %} null {% endif %}
->>>>>>> 0e94eafe
 };
 app.ui = {
     currentDropdown: null,
