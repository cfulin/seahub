from django.conf.urls.defaults import *
from django.conf import settings
# from django.views.generic.simple import direct_to_template
from django.views.generic import TemplateView

from seahub.views import *
from seahub.views.file import view_file, view_history_file, view_trash_file,\
    view_snapshot_file, file_edit, view_shared_file, view_file_via_shared_dir,\
    text_diff, view_priv_shared_file
from seahub.views.repo import repo, repo_history_view
from notifications.views import notification_list
from group.views import group_list
from message.views import user_msg_list, user_msg_remove
from share.views import user_share_list, gen_private_file_share, \
    rm_private_file_share, save_private_file_share
from seahub.views.wiki import personal_wiki, personal_wiki_pages, \
    personal_wiki_create, personal_wiki_page_new, personal_wiki_page_edit, \
    personal_wiki_page_delete, personal_wiki_use_lib
from seahub.views.sysadmin import sys_repo_admin, sys_user_admin, user_search,\
    sys_group_admin, user_info, user_add, user_remove, user_make_admin, \
    user_remove_admin, user_reset, user_activate, sys_publink_admin, \
    sys_repo_search, sys_repo_transfer, sys_list_orphan, user_deactivate, \
    user_toggle_status, user_set_quota, sys_ldap_user_admin, sys_list_system
from seahub.views.ajax import *

# Uncomment the next two lines to enable the admin:
#from django.contrib import admin
#admin.autodiscover()

urlpatterns = patterns('',
    # Example:
    # (r'^seahub/', include('seahub.foo.urls')),

    # Uncomment the admin/doc line below and add 'django.contrib.admindocs' 
    # to INSTALLED_APPS to enable admin documentation:
    # (r'^admin/doc/', include('django.contrib.admindocs.urls')),

    # Uncomment the next line to enable the admin:
    #(r'^admin/', include(admin.site.urls)),

    (r'^accounts/', include('seahub.base.registration_urls')),

    (r'^$', root),
    #url(r'^home/$', direct_to_template, { 'template': 'home.html' } ),
    url(r'^robots\.txt$', TemplateView.as_view(template_name='robots.txt', content_type='text/plain')),
    url(r'^home/my/$', myhome, name='myhome'),
    url(r'^home/wiki/$', personal_wiki, name='personal_wiki'),
    url(r'^home/wiki/(?P<page_name>[^/]+)/$', personal_wiki, name='personal_wiki'),
    url(r'^home/wiki_pages/$', personal_wiki_pages, name='personal_wiki_pages'),
    url(r'^home/wiki_create/$', personal_wiki_create, name='personal_wiki_create'),
    url(r'^home/wiki_use_lib/$', personal_wiki_use_lib, name='personal_wiki_use_lib'),
    url(r'^home/wiki_page_new/$', personal_wiki_page_new, name='personal_wiki_page_new'),
    url(r'^home/wiki_page_edit/(?P<page_name>[^/]+)$', personal_wiki_page_edit, name='personal_wiki_page_edit'),
    url(r'^home/wiki_page_delete/(?P<page_name>[^/]+)$', personal_wiki_page_delete, name='personal_wiki_page_delete'),

    url(r'^home/clients/$', client_mgmt, name='client_mgmt'),
    url(r'^home/clients/unsync/$', client_unsync, name='client_unsync'),

    # url(r'^home/public/reply/(?P<msg_id>[\d]+)/$', innerpub_msg_reply, name='innerpub_msg_reply'),
    # url(r'^home/owner/(?P<owner_name>[^/]+)/$', ownerhome, name='ownerhome'),

    (r'^repo/create/$', repo_create),
    (r'^repo/upload_check/$', validate_filename),
    url(r'^repo/unsetinnerpub/(?P<repo_id>[-0-9a-f]{36})/$', unsetinnerpub, name='unsetinnerpub'),
    url(r'^repo/set_password/$', repo_set_password, name="repo_set_password"),
    url(r'^repo/revert_file/(?P<repo_id>[-0-9a-f]{36})/$', repo_revert_file, name='repo_revert_file'),
    url(r'^repo/revert_dir/(?P<repo_id>[-0-9a-f]{36})/$', repo_revert_dir, name='repo_revert_dir'),
    url(r'^repo/download_dir/(?P<repo_id>[-0-9a-f]{36})/$', repo_download_dir, name='repo_download_dir'),
    (r'^repo/upload_error/(?P<repo_id>[-0-9a-f]{36})/$', upload_file_error),
    (r'^repo/update_error/(?P<repo_id>[-0-9a-f]{36})/$', update_file_error),
    url(r'^repo/file_revisions/(?P<repo_id>[-0-9a-f]{36})/$', file_revisions, name='file_revisions'),
    url(r'^repo/text_diff/(?P<repo_id>[-0-9a-f]{36})/$', text_diff, name='text_diff'),
    url(r'^repo/(?P<repo_id>[-0-9a-f]{36})/$', repo, name='repo'),
    url(r'^repo/history/(?P<repo_id>[-0-9a-f]{36})/$', repo_history, name='repo_history'),
    (r'^repo/history/revert/(?P<repo_id>[-0-9a-f]{36})/$', repo_history_revert),
    url(r'^repo/history/view/(?P<repo_id>[-0-9a-f]{36})/$', repo_history_view, name='repo_history_view'),
    url(r'^repo/recycle/(?P<repo_id>[-0-9a-f]{36})/$', repo_recycle_view, name='repo_recycle_view'),
    url(r'^repo/snapshot/view/(?P<repo_id>[-0-9a-f]{36})/$', repo_view_snapshot, name='repo_view_snapshot'),
    url(r'^repo/history/changes/(?P<repo_id>[-0-9a-f]{36})/$', repo_history_changes, name='repo_history_changes'),
    url(r'^repo/(?P<repo_id>[-0-9a-f]{36})/files/$', view_file, name="repo_view_file"),
    url(r'^repo/(?P<repo_id>[-0-9a-f]{36})/history/files/$', view_history_file, name="view_history_file"),
    url(r'^repo/(?P<repo_id>[-0-9a-f]{36})/trash/files/$', view_trash_file, name="view_trash_file"),
    url(r'^repo/(?P<repo_id>[-0-9a-f]{36})/snapshot/files/$', view_snapshot_file, name="view_snapshot_file"),
    url(r'^repo/(?P<repo_id>[-0-9a-f]{36})/file/edit/$', file_edit, name='file_edit'),
    url(r'^repo/(?P<repo_id>[-0-9a-f]{36})/privshare/$', gen_private_file_share, name='gen_private_file_share'),
    url(r'^repo/(?P<repo_id>[-0-9a-f]{36})/(?P<obj_id>[0-9a-f]{40})/$', repo_access_file, name='repo_access_file'),
    url(r'^repo/(?P<repo_id>[-0-9a-f]{36})/settings/$', repo_settings, name='repo_settings'),
    url(r'^repo/(?P<repo_id>[-0-9a-f]{36})/owner/$', repo_owner, name='repo_owner'),
    url(r'^repo/(?P<repo_id>[-0-9a-f]{36})/passwd/$', repo_change_passwd, name='repo_change_passwd'),

    ### share file/dir, upload link ###
    url(r'^s/f/(?P<token>[a-f0-9]{10})/$', view_priv_shared_file, name="view_priv_shared_file"),
    url(r'^s/f/(?P<token>[a-f0-9]{10})/rm/$', rm_private_file_share, name="rm_private_file_share"),
    url(r'^s/f/(?P<token>[a-f0-9]{10})/save/$', save_private_file_share, name='save_private_file_share'),
    url(r'^f/(?P<token>[a-f0-9]{10})/$', view_shared_file, name='view_shared_file'),
    url(r'^d/(?P<token>[a-f0-9]{10})/$', view_shared_dir, name='view_shared_dir'),
    url(r'^d/(?P<token>[a-f0-9]{10})/files/$', view_file_via_shared_dir, name='view_file_via_shared_dir'),
    url(r'^u/d/(?P<token>[a-f0-9]{10})/$', view_shared_upload_link, name='view_shared_upload_link'),

    ### Misc ###
    url(r'^image-view/(?P<filename>.*)$', image_view, name='image_view'),
   (r'^file_upload_progress_page/$', file_upload_progress_page),
    url(r'^activities/$', activities, name='activities'),
    url(r'^starred/$', starred, name='starred'),
    (r'^events/$', events), # ajax
    (r'^pdf_full_view/$', pdf_full_view),
    url(r'^i18n/$', i18n, name='i18n'),
    (r'^download/repo/$', repo_download),                       
    (r'^seafile_access_check/$', seafile_access_check),
    url(r'^convert_cmmt_desc_link/$', convert_cmmt_desc_link, name='convert_cmmt_desc_link'),
    url(r'^user/(?P<id_or_email>[^/]+)/msgs/$', user_msg_list, name='user_msg_list'),
    url(r'^user/(?P<msg_id>\d+)/msgdel/$', user_msg_remove, name='user_msg_remove'),
    url(r'^user/(?P<id_or_email>[^/]+)/shares/$', user_share_list, name='user_share_list'),
    url(r'^modules/toggle/$', toggle_modules, name="toggle_modules"),
    url(r'^download_client_program/$', TemplateView.as_view(template_name="download.html"), name="download_client"),

    ### Ajax ###
    (r'^ajax/repo/(?P<repo_id>[-0-9a-f]{36})/remove/$', repo_remove),

    url(r'^ajax/repo/(?P<repo_id>[-0-9a-f]{36})/dirents/$', get_dirents, name="get_dirents"),
    url(r'^ajax/repo/(?P<repo_id>[-0-9a-f]{36})/dirents/delete/$', delete_dirents, name='delete_dirents'),
    url(r'^ajax/repo/(?P<repo_id>[-0-9a-f]{36})/dirents/move/$', mv_dirents, name='mv_dirents'),
    url(r'^ajax/repo/(?P<repo_id>[-0-9a-f]{36})/dirents/copy/$', cp_dirents, name='cp_dirents'),

    url(r'^ajax/repo/(?P<repo_id>[-0-9a-f]{36})/dir/$', list_dir, name='repo_dir_data'),
    url(r'^ajax/repo/(?P<repo_id>[-0-9a-f]{36})/dir/more/$', list_dir_more, name='list_dir_more'),
    url(r'^ajax/repo/(?P<repo_id>[-0-9a-f]{36})/dir/new/$', new_dir, name='new_dir'),
    url(r'^ajax/repo/(?P<repo_id>[-0-9a-f]{36})/dir/rename/$', rename_dirent, name='rename_dir'),
    url(r'^ajax/repo/(?P<repo_id>[-0-9a-f]{36})/dir/delete/$', delete_dirent, name='delete_dir'),
    url(r'^ajax/repo/(?P<repo_id>[-0-9a-f]{36})/dir/mv/$', mv_dir, name='mv_dir'),
    url(r'^ajax/repo/(?P<repo_id>[-0-9a-f]{36})/dir/cp/$', cp_dir, name='cp_dir'),
    url(r'^ajax/repo/(?P<repo_id>[-0-9a-f]{36})/dir/sub_repo/$', sub_repo, name='sub_repo'),

    url(r'^ajax/repo/(?P<repo_id>[-0-9a-f]{36})/file/new/$', new_file, name='new_file'),
    url(r'^ajax/repo/(?P<repo_id>[-0-9a-f]{36})/file/rename/$', rename_dirent, name='rename_file'),
    url(r'^ajax/repo/(?P<repo_id>[-0-9a-f]{36})/file/delete/$', delete_dirent, name='delete_file'),
    url(r'^ajax/repo/(?P<repo_id>[-0-9a-f]{36})/file/mv/$', mv_file, name='mv_file'),
    url(r'^ajax/repo/(?P<repo_id>[-0-9a-f]{36})/file/cp/$', cp_file, name='cp_file'),
    url(r'^ajax/repo/(?P<repo_id>[-0-9a-f]{36})/file/star/$', repo_star_file, name='repo_star_file'),
    url(r'^ajax/repo/(?P<repo_id>[-0-9a-f]{36})/file/unstar/$', repo_unstar_file, name='repo_unstar_file'),

    url(r'^ajax/repo/(?P<repo_id>[-0-9a-f]{36})/current_commit/$', get_current_commit, name='get_current_commit'),

    url(r'^ajax/repo/(?P<repo_id>[-0-9a-f]{36})/encrypted_file/(?P<file_id>[0-9a-f]{40})/download/$', download_enc_file, name='download_enc_file'),
    url(r'^ajax/group/(?P<group_id>\d+)/repos/$', get_unenc_group_repos, name='get_group_repos'),
    url(r'^ajax/my-unenc-repos/$', get_my_unenc_repos, name='get_my_unenc_repos'),
    url(r'^ajax/unenc-rw-repos/$', unenc_rw_repos, name='unenc_rw_repos'),
                       
    url(r'^ajax/contacts/$', get_contacts, name='get_contacts'),
    url(r'^ajax/upload-file-done/$', upload_file_done, name='upload_file_done'),
    url(r'^ajax/unseen-notices-count/$', unseen_notices_count, name='unseen_notices_count'),
    url(r'^ajax/space_and_traffic/$', space_and_traffic, name='space_and_traffic'),
<<<<<<< HEAD
    url(r'^ajax/my-shared-repos/$', my_shared_repos, name='my_shared_repos'),
    url(r'^ajax/my-group-repos/$', my_group_repos, name='my_group_repos'),
=======
    url(r'^ajax/my-shared-and-group-repos/$', my_shared_and_group_repos, name='my_shared_and_group_repos'),
>>>>>>> 71bd1871
                       

    ### Apps ###
    (r'^api2/', include('seahub.api2.urls')),
    (r'^avatar/', include('seahub.avatar.urls')),
    (r'^notification/', include('seahub.notifications.urls')),
    (r'^contacts/', include('seahub.contacts.urls')),                       
    (r'^group/', include('seahub.group.urls')),
    url(r'^groups/', group_list, name='group_list'),
    (r'^message/', include('seahub.message.urls')),
    (r'^options/', include('seahub.options.urls')),     
    (r'^profile/', include('seahub.profile.urls')),
    (r'^share/', include('seahub.share.urls')),
    (r'^help/', include('seahub.help.urls')),
    url(r'^captcha/', include('captcha.urls')),

    ### system admin ###                       
    url(r'^sys/seafadmin/$', sys_repo_admin, name='sys_repo_admin'),
    url(r'^sys/seafadmin/orphan/$', sys_list_orphan, name='sys_list_orphan'),
    url(r'^sys/seafadmin/system/$', sys_list_system, name='sys_list_system'),
    url(r'^sys/seafadmin/search/$', sys_repo_search, name='sys_repo_search'),
    url(r'^sys/seafadmin/transfer/$', sys_repo_transfer, name='sys_repo_transfer'),
    url(r'^sys/useradmin/$', sys_user_admin, name='sys_useradmin'),
    url(r'^sys/ldapuseradmin/$', sys_ldap_user_admin, name='sys_ldap_useradmin'),
    url(r'^sys/groupadmin/$', sys_group_admin, name='sys_group_admin'),
    url(r'^sys/publinkadmin/$', sys_publink_admin, name='sys_publink_admin'),
    url(r'^sys/notificationadmin/', notification_list, name='notification_list'),
    url(r'^useradmin/add/$', user_add, name="user_add"),
    (r'^useradmin/remove/(?P<user_id>[^/]+)/$', user_remove),
    url(r'^useradmin/search/$', user_search, name="user_search"),
    url(r'^useradmin/makeadmin/(?P<user_id>[^/]+)/$', user_make_admin, name='user_make_admin'),
    url(r'^useradmin/removeadmin/(?P<user_id>[^/]+)/$', user_remove_admin, name='user_remove_admin'),
    url(r'^useradmin/info/(?P<email>[^/]+)/$', user_info, name='user_info'),
    url(r'^useradmin/activate/(?P<user_id>[^/]+)/$', user_activate, name='user_activate'),
    url(r'^useradmin/deactivate/(?P<user_id>[^/]+)/$', user_deactivate, name='user_deactivate'),
    url(r'^useradmin/toggle_status/(?P<user_id>[^/]+)/$', user_toggle_status, name='user_toggle_status'),
    url(r'^useradmin/(?P<email>[^/]+)/set_quota/$', user_set_quota, name='user_set_quota'),
                       
    url(r'^useradmin/password/reset/(?P<user_id>[^/]+)/$', user_reset, name='user_reset'),
)

if settings.SERVE_STATIC:
    media_url = settings.MEDIA_URL.strip('/')
    urlpatterns += patterns('',
        (r'^%s/(?P<path>.*)$' % (media_url), 'django.views.static.serve', {'document_root': settings.MEDIA_ROOT}),
    )

if getattr(settings, 'CLOUD_MODE', False):
    urlpatterns += patterns('',
        (r'^demo/', demo),
    )
else:
    urlpatterns += patterns('',
        url(r'^pubinfo/libraries/$', pubrepo, name='pubrepo'),
        (r'^publicrepo/create/$', public_repo_create),
        url(r'^pubinfo/groups/$', pubgrp, name='pubgrp'),
        url(r'^pubinfo/users/$', pubuser, name='pubuser'),
    )

from seahub.utils import HAS_FILE_SEARCH
if HAS_FILE_SEARCH:
    from seahub_extra.search.views import search, pubuser_search
    urlpatterns += patterns('',
        url(r'^search/$', search, name='search'),
        url(r'^pubinfo/users/search/$', pubuser_search, name='pubuser_search'),
    )

if getattr(settings, 'ENABLE_PAYMENT', False):
    urlpatterns += patterns('',
        (r'^pay/', include('seahub_extra.pay.urls')),
    )

# serve office converter static files
from seahub.utils import HAS_OFFICE_CONVERTER
if HAS_OFFICE_CONVERTER:
    from seahub.utils import OFFICE_HTML_DIR
    from seahub.views.file import office_convert_query_status, office_convert_query_page_num
    media_url = settings.MEDIA_URL.strip('/')
    # my.seafile.com/media/office-html/<file_id>/<css, outline, page>
    urlpatterns += patterns('',
        url(r'^office-convert/static/(?P<path>.*)$', 'django.views.static.serve', {'document_root': OFFICE_HTML_DIR}, name='office_convert_static'),
    )
    urlpatterns += patterns('',
        url(r'^office-convert/status/$', office_convert_query_status, name='office_convert_query_status'),
        url(r'^office-convert/page-num/$', office_convert_query_page_num, name='office_convert_query_page_num'),
    )

if TRAFFIC_STATS_ENABLED:
    from seahub.views.sysadmin import sys_traffic_admin
    urlpatterns += patterns('',
        url(r'^sys/trafficadmin/$', sys_traffic_admin, name='sys_trafficadmin'),
    )<|MERGE_RESOLUTION|>--- conflicted
+++ resolved
@@ -150,13 +150,7 @@
     url(r'^ajax/upload-file-done/$', upload_file_done, name='upload_file_done'),
     url(r'^ajax/unseen-notices-count/$', unseen_notices_count, name='unseen_notices_count'),
     url(r'^ajax/space_and_traffic/$', space_and_traffic, name='space_and_traffic'),
-<<<<<<< HEAD
-    url(r'^ajax/my-shared-repos/$', my_shared_repos, name='my_shared_repos'),
-    url(r'^ajax/my-group-repos/$', my_group_repos, name='my_group_repos'),
-=======
     url(r'^ajax/my-shared-and-group-repos/$', my_shared_and_group_repos, name='my_shared_and_group_repos'),
->>>>>>> 71bd1871
-                       
 
     ### Apps ###
     (r'^api2/', include('seahub.api2.urls')),
