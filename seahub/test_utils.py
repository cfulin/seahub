import os
from uuid import uuid4

from django.core.cache import cache
from django.core.urlresolvers import reverse
from django.conf import settings
from django.http import SimpleCookie
from django.test import RequestFactory
from django.test import TestCase
from django.utils.importlib import import_module
from exam.decorators import fixture
from exam.cases import Exam
import seaserv
from seaserv import seafile_api, ccnet_threaded_rpc

from seahub.base.accounts import User
from seahub.utils import mkstemp


class Fixtures(Exam):
    user_password = 'secret'
    admin_password = 'secret'

    @fixture
    def fake_request(self):
        # Every test needs access to the request factory.
        factory = RequestFactory()

        # Create an instance of a GET request.
        fake_request = factory.get('/foo/')
        fake_request.user = self.user
        fake_request.cloud_mode = False

        return fake_request

    @fixture
    def user(self):
        return self.create_user('test@test.com')

    @fixture
    def admin(self):
        return self.create_user('admin@test.com', is_staff=True)

    @fixture
    def repo(self):
        r = seafile_api.get_repo(self.create_repo(name='test-repo', desc='',
                                                  username=self.user.username,
                                                  passwd=None))
        return r

    @fixture
    def file(self):
        return self.create_file(repo_id=self.repo.id,
                                parent_dir='/',
                                filename='test.txt',
                                username='test@test.com')

    @fixture
    def folder(self):
        return self.create_folder(repo_id=self.repo.id,
                                  parent_dir='/',
                                  dirname='folder',
                                  username='test@test.com')

    @fixture
    def group(self):
        return self.create_group(group_name='test_group',
                                 username=self.user.username)

    def create_user(self, email=None, **kwargs):
        if not email:
            email = uuid4().hex + '@test.com'

        kwargs.setdefault('email', email)
        kwargs.setdefault('is_staff', False)
        kwargs.setdefault('is_active', True)

        return User.objects.create_user(password='secret', **kwargs)

    def remove_user(self, email=None):
        if not email:
            email = self.user.username
        try:
            User.objects.get(email).delete()
        except User.DoesNotExist:
            pass
        for g in seaserv.get_personal_groups_by_user(email):
            ccnet_threaded_rpc.remove_group(g.id, email)

    def create_repo(self, **kwargs):
        repo_id = seafile_api.create_repo(**kwargs)
        return repo_id

    def remove_repo(self, repo_id=None):
        if not repo_id:
            repo_id = self.repo.id
        return seafile_api.remove_repo(repo_id)

    def create_file(self, **kwargs):
        seafile_api.post_empty_file(**kwargs)
        return kwargs['parent_dir'] + kwargs['filename']

    def create_file_with_content(self, file_name, parent_dir='/', content='abc',
                                 username=''):
        seafile_api.post_empty_file(self.repo.id, parent_dir, file_name, username)

        # first dump the file content to a tmp file, then update the file
        fd, tmp_file = mkstemp()

        try:
            bytesWritten = os.write(fd, 'junk content')
        except:
            bytesWritten = -1
        finally:
            os.close(fd)

        assert bytesWritten > 0

        seafile_api.put_file(self.repo.id, tmp_file, parent_dir, file_name,
                             '', None)
        return parent_dir + file_name

    def create_folder(self, **kwargs):
        seafile_api.post_dir(**kwargs)
        return kwargs['parent_dir'] + kwargs['dirname']

    def remove_folder(self):
        seafile_api.del_file(self.repo.id, os.path.dirname(self.folder),
                             os.path.basename(self.folder), self.user.username)

    def create_group(self, **kwargs):
        group_name = kwargs['group_name']
        username = kwargs['username']
        group_id = ccnet_threaded_rpc.create_group(group_name, username)
        return ccnet_threaded_rpc.get_group(group_id)

    def remove_group(self, group_id=None):
        if not group_id:
            group_id = self.group.id
        return ccnet_threaded_rpc.remove_group(group_id, self.user.username)


class BaseTestCase(TestCase, Fixtures):
    def tearDown(self):
        self.remove_repo(self.repo.id)

    def login_as(self, user):
        return self.client.post(
            reverse('auth_login'), {'login': user.username,
<<<<<<< HEAD
                                    'password': self.user_password}
        )

    def logout(self):
        """
        Removes the authenticated user's cookies and session object.

        Causes the authenticated user to be logged out.
        """
        session = import_module(settings.SESSION_ENGINE).SessionStore()
        session_cookie = self.client.cookies.get(settings.SESSION_COOKIE_NAME)

        if session_cookie:
            session.delete(session_key=session_cookie.value)
        self.client.cookies = SimpleCookie()
=======
                                    'password': 'secret'}
        )

    def clear_cache(self):
        # clear cache between every test case to avoid config option cache
        # issue which cause test failed
        cache.clear()
>>>>>>> 855318e0
<|MERGE_RESOLUTION|>--- conflicted
+++ resolved
@@ -147,7 +147,6 @@
     def login_as(self, user):
         return self.client.post(
             reverse('auth_login'), {'login': user.username,
-<<<<<<< HEAD
                                     'password': self.user_password}
         )
 
@@ -163,12 +162,8 @@
         if session_cookie:
             session.delete(session_key=session_cookie.value)
         self.client.cookies = SimpleCookie()
-=======
-                                    'password': 'secret'}
-        )
 
     def clear_cache(self):
         # clear cache between every test case to avoid config option cache
         # issue which cause test failed
-        cache.clear()
->>>>>>> 855318e0
+        cache.clear()