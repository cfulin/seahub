--- conflicted
+++ resolved
@@ -2,14 +2,9 @@
 {% load i18n avatar_tags %}
 
 {% block main_panel %}
-<<<<<<< HEAD
-<div class="avatar-op">
-     <h2>修改头像</h2>
-     <div class="avatar-op-con">
-=======
 <div id="avatar-op">
     <h2>上传头像</h2>
->>>>>>> 49dd0229
+    <div class="avatar-op-con">
     <h3>{% trans "Your current avatar: " %}</h3>
     {% avatar user %}
 
