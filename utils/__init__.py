#!/usr/bin/env python
# encoding: utf-8
import os
import re
import random
import stat
import urllib2
import json

from django.contrib.sites.models import RequestSite
from django.shortcuts import render_to_response
from django.template import RequestContext
from django.utils.hashcompat import sha_constructor

from base.models import FileContributors, UserStarredFiles, DirFilesLastModifiedInfo
from django.utils.hashcompat import md5_constructor

from pysearpc import SearpcError

from seaserv import seafserv_rpc, ccnet_threaded_rpc, seafserv_threaded_rpc, \
    get_repo, get_commits, get_group_repoids, CCNET_SERVER_ADDR, \
    CCNET_SERVER_PORT, get_org_id_by_repo_id, get_org_by_id, is_org_staff, \
    get_org_id_by_group, list_personal_shared_repos, get_org_group_repos,\
    get_personal_groups_by_user, list_personal_repos_by_owner, get_group_repos, \
    list_org_repos_by_owner, get_org_groups_by_user, check_permission
try:
    from settings import DOCUMENT_CONVERTOR_ROOT
except ImportError:
    DOCUMENT_CONVERTOR_ROOT = None
    
import settings

EMPTY_SHA1 = '0000000000000000000000000000000000000000'
MAX_INT = 2147483647 

PREVIEW_FILEEXT = {
    'Text': ('ac', 'am', 'bat', 'c', 'cc', 'cmake', 'cpp', 'cs', 'css', 'diff', 'el', 'h', 'html', 'htm', 'java', 'js', 'json', 'less', 'make', 'org', 'php', 'pl', 'properties', 'py', 'rb', 'scala', 'script', 'sh', 'sql', 'txt', 'text', 'tex', 'vi', 'vim', 'xhtml', 'xml'),
    'Image': ('gif', 'jpeg', 'jpg', 'png', 'ico'),
    'Document': ('doc', 'docx', 'ppt', 'pptx', 'xls', 'xlsx'),
    'SVG': ('svg',),
    'PDF': ('pdf',),
    'Markdown': ('markdown', 'md'),
    'Sf': ('seaf',),
}

def gen_fileext_type_map():
    """
    Generate previewed file extension and file type relation map.
    
    """
    d = {}
    for filetype in PREVIEW_FILEEXT.keys():
        for fileext in PREVIEW_FILEEXT.get(filetype):
            d[fileext] = filetype

    return d
FILEEXT_TYPE_MAP = gen_fileext_type_map()

def render_permission_error(request, msg=None, extra_ctx=None):
    """
    Return permisson error page.

    """
    ctx = {}
    ctx['error_msg'] = msg or u'权限错误'

    if extra_ctx:
        for k in extra_ctx:
            ctx[k] = extra_ctx[k]

    return render_to_response('permission_error.html', ctx,
                              context_instance=RequestContext(request))

def render_error(request, msg=None, extra_ctx=None):
    """
    Return normal error page.

    """
    ctx = {}
    ctx['error_msg'] = msg or u'内部错误'

    if extra_ctx:
        for k in extra_ctx:
            ctx[k] = extra_ctx[k]

    return render_to_response('error.html', ctx,
                              context_instance=RequestContext(request))

def list_to_string(l):
    """
    Return string of a list.

    """
    return ','.join(l)

def get_httpserver_root():
    """
    Get seafile http server address and port from settings.py,
    and cut out last '/'.

    """
    if settings.HTTP_SERVER_ROOT[-1] == '/':
        http_server_root = settings.HTTP_SERVER_ROOT[:-1]
    else:
        http_server_root = settings.HTTP_SERVER_ROOT
    return http_server_root

def get_ccnetapplet_root():
    """
    Get ccnet applet address and port from settings.py,
    and cut out last '/'.

    """
    if settings.CCNET_APPLET_ROOT[-1] == '/':
        ccnet_applet_root = settings.CCNET_APPLET_ROOT[:-1]
    else:
        ccnet_applet_root = settings.CCNET_APPLET_ROOT
    return ccnet_applet_root

def gen_token(max_length=5):
    """
    Generate a random token.

    """

    secret_key = settings.SECRET_KEY
    rstr = str(random.random())
    token = sha_constructor(secret_key + rstr).hexdigest()[:max_length]
    return token

def validate_group_name(group_name):
    """
    Check whether group name is valid.
    A valid group name only contains alphanumeric character.

    """
    return re.match('^\w+$', group_name, re.U)

def calculate_repo_last_modify(repo_list):
    """
    Get last modify time for repo. 
    
    """
    for repo in repo_list:
        repo.latest_modify = get_commits(repo.id, 0, 1)[0].ctime

def check_filename_with_rename(repo_id, parent_dir, filename):
    latest_commit = get_commits(repo_id, 0, 1)[0]
    if not latest_commit:
        return ''
    # TODO: what if parrent_dir does not exists?
    dirents = seafserv_threaded_rpc.list_dir_by_path(latest_commit.id,
                                         parent_dir.encode('utf-8'))

    def no_duplicate(name):
        for dirent in dirents:
            if dirent.obj_name == name:
                return False
        return True

    def make_new_name(filename, i):
        base, ext = os.path.splitext(filename)
        if ext:
            new_base = "%s (%d)" % (base, i)
            return new_base + ext
        else:
            return "%s (%d)" % (filename, i)

    if no_duplicate(filename):
        return filename
    else:
        i = 1
        while True:
            new_name = make_new_name (filename, i)
            if no_duplicate(new_name):
                return new_name
            else:
                i += 1

def get_user_repos(user):
    """
    Get all repos that user can access, including owns, shared, and repo in
    groups.
    NOTE: collumn names in shared_repo struct are not same as owned or group
    repos.
    """
    email = user.username
    if user.org:
        # org context
        org_id = user.org['org_id']
        owned_repos = list_org_repos_by_owner(org_id, email)
        shared_repos = list_personal_shared_repos(email, 'to_email', -1, -1)
        groups_repos = []
        for group in get_org_groups_by_user(org_id, email):
            groups_repos += get_org_group_repos(org_id, group.id, email)
    else:
        # personal context
        owned_repos = list_personal_repos_by_owner(email)
        shared_repos = list_personal_shared_repos(email, 'to_email', -1, -1)
        groups_repos = []
        for group in get_personal_groups_by_user(email):
            groups_repos += get_group_repos(group.id, email)

    return (owned_repos, shared_repos, groups_repos)
                
def get_accessible_repos(request, repo):
    """Get all repos the current user can access when coping/moving files
    online. If the repo is encrypted, then files can only be copied/moved
    within the same repo. Otherwise, files can be copied/moved between
    owned/shared/group repos of the current user.

    """
    def check_has_subdir(repo):
        latest_commit = get_commits(repo.id, 0, 1)[0]
        if not latest_commit:
            return False
        if latest_commit.root_id == EMPTY_SHA1:
            return False

        dirs = seafserv_threaded_rpc.list_dir_by_path(latest_commit.id, '/')

        for dirent in dirs:
            if stat.S_ISDIR(dirent.props.mode):
                return True
        return False

    if repo and repo.encrypted:
        repo.has_subdir = check_has_subdir(repo)
        accessible_repos = [repo]
        return accessible_repos

    owned_repos, shared_repos, groups_repos = get_user_repos(request.user)

    def has_repo(repos, repo):
        for r in repos:
            if repo.id == r.id:
                return True
        return False

    accessible_repos = []
    for r in owned_repos:
        if not has_repo(accessible_repos, r) and not r.encrypted:
            r.has_subdir = check_has_subdir(r)
            accessible_repos.append(r)

    for r in shared_repos:
        # For compatibility with diffrent fields names in Repo and
        # SharedRepo objects.
        r.id = r.repo_id
        r.name = r.repo_name
        r.desc = r.repo_desc

        if not has_repo(accessible_repos, r) and not r.encrypted:
            if check_permission(r.id, request.user.username) == 'rw':
                r.has_subdir = check_has_subdir(r)
                accessible_repos.append(r)

    for r in groups_repos:
        if not has_repo(accessible_repos, r) and not r.encrypted :
            if check_permission(r.id, request.user.username) == 'rw':
                r.has_subdir = check_has_subdir(r)
                accessible_repos.append(r)

    return accessible_repos

def valid_previewed_file(filename):
    """
    Check whether file can preview on web
    
    """
    fileExt = os.path.splitext(filename)[1][1:]
    filetype = FILEEXT_TYPE_MAP.get(fileExt)
    if filetype:
        # Check whether this kind of file can be previewd.
        if filetype == 'Document' or filetype == 'PDF':
            return (filetype, fileExt) if DOCUMENT_CONVERTOR_ROOT \
                else ('Unknown', fileExt)
        else:
            return (filetype, fileExt)
    else:
        return ('Unknown', fileExt)

def get_file_revision_id_size (commit_id, path):
    """Given a commit and a file path in that commit, return the seafile id
    and size of the file blob

    """
    dirname  = os.path.dirname(path)
    filename = os.path.basename(path)
    seafdir = seafserv_threaded_rpc.list_dir_by_path (commit_id, dirname)
    for dirent in seafdir:
        if dirent.obj_name == filename:
            file_size = seafserv_threaded_rpc.get_file_size(dirent.obj_id)
            return dirent.obj_id, file_size

    return None, None

def gen_file_get_url(token, filename):
    """
    Generate httpserver file url.
    Format: http://<domain:port>/files/<token>/<filename>
    """
    return '%s/files/%s/%s' % (get_httpserver_root(), token, filename)

def gen_file_upload_url(token, op):
    return '%s/%s/%s' % (get_httpserver_root(), op, token)

def get_ccnet_server_addr_port():
    """get ccnet server host and port"""
    return CCNET_SERVER_ADDR, CCNET_SERVER_PORT

def string2list(string):
    """
    Split strings contacted with diffent separator to a list, and remove
    duplicated string.
    """
    tmp_str = string.replace(';', ',').replace('\n', ',').replace('\r', ',')
    # Remove empty and duplicate strings
    s = set()
    for e in tmp_str.split(','):
        e = e.strip(' ')
        if not e:
            continue
        s.add(e)
    return [ x for x in s ]
        
# def get_cur_ctx(request):
#     ctx_dict = request.session.get('current_context', {
#             'base_template': 'myhome_base.html',
#             'org_dict': None})
#     return ctx_dict

# def set_cur_ctx(request, ctx_dict):
#     request.session['current_context'] = ctx_dict
#     request.user.org = ctx_dict.get('org_dict', None)

def check_and_get_org_by_repo(repo_id, user):
    """
    Check whether repo is org repo, get org info if it is, and set
    base template.
    """
    org_id = get_org_id_by_repo_id(repo_id)
    if org_id > 0:
        # this repo is org repo, get org info
        org = get_org_by_id(org_id)
        org._dict['is_staff'] = is_org_staff(org_id, user)
        org._dict['email'] = user
        base_template = 'org_base.html'
    else:
        org = None
        base_template = 'myhome_base.html'
    
    return org, base_template

def check_and_get_org_by_group(group_id, user):
    """
    Check whether repo is org repo, get org info if it is, and set
    base template.
    """
    org_id = get_org_id_by_group(group_id)
    if org_id > 0:
        # this repo is org repo, get org info
        org = get_org_by_id(org_id)
        org._dict['is_staff'] = is_org_staff(org_id, user)
        org._dict['email'] = user
        base_template = 'org_base.html'
    else:
        org = None
        base_template = 'myhome_base.html'
    
    return org, base_template

def get_file_contributors_from_revisions(repo_id, file_path):
    """Inspect the file history and get a list of users who have modified the
    it.

    """
    commits = []
    try:
        commits = seafserv_threaded_rpc.list_file_revisions(repo_id, file_path, -1)
    except SearpcError, e:
        return [], 0, ''

    if not commits:
        return [], 0, ''

    # Commits are already sorted by date, so the user list is also sorted.
    users = [ commit.creator_name for commit in commits if commit.creator_name ]

    # Remove duplicate elements in a list
    email_list = []
    for user in users:
        if user not in email_list:
            email_list.append(user)

    return email_list, commits[0].ctime, commits[0].id

def get_file_contributors(repo_id, file_path, file_path_hash, file_id):
    """Get file contributors list and last modified time from database cache.
    If not found in cache, try to get it from seaf-server.

    """
    contributors = []
    last_modified = 0
    last_commit_id = ''
    try:
        # HACK: Fixed the unique key bug in 1.1
        # Should be removed in future
        fc = FileContributors.objects.filter(repo_id=repo_id,
                                file_path_hash=file_path_hash)
        if not fc:
            raise FileContributors.DoesNotExist
        else:
            if len(fc) > 1:
                for e in fc[1:]:
                    e.delete()
            fc = fc[0]
    except FileContributors.DoesNotExist:
        # has no cache yet
        contributors, last_modified, last_commit_id = get_file_contributors_from_revisions (repo_id, file_path)
        if not contributors:
            return [], 0, ''
        emails = ','.join(contributors)
        file_contributors = FileContributors(repo_id=repo_id,
                                             file_id=file_id,
                                             file_path=file_path,
                                             file_path_hash=file_path_hash,
                                             last_modified=last_modified,
                                             last_commit_id=last_commit_id,
                                             emails=emails)
        file_contributors.save()
    else:
        # cache found
        if fc.file_id != file_id or not fc.last_commit_id:
            # but cache is outdated
            fc.delete()
            contributors, last_modified, last_commit_id = get_file_contributors_from_revisions (repo_id, file_path)
            if not contributors:
                return [], 0, ''
            emails = ','.join(contributors)
            file_contributors = FileContributors(repo_id=repo_id,
                                                 file_id=file_id,
                                                 file_path=file_path,
                                                 file_path_hash=file_path_hash,
                                                 last_modified=last_modified,
                                                 last_commit_id=last_commit_id,
                                                 emails=emails)
            file_contributors.save()
        else:
            # cache is valid
            if fc.emails:
                contributors = fc.emails.split(',')
            else:
                contributors = []
            last_modified = fc.last_modified
            last_commit_id = fc.last_commit_id

    return contributors, last_modified, last_commit_id 


if hasattr(settings, 'EVENTS_CONFIG_FILE'):
    import seafevents

    EVENTS_ENABLED = True
    SeafEventsSession = seafevents.init_db_session_class(settings.EVENTS_CONFIG_FILE)

    def _get_events(username, start, org_id=None):
        ev_session = SeafEventsSession()
        if org_id == None:
            events = seafevents.get_user_events(ev_session, username, start, start + 11)
        else:
            events = seafevents.get_org_user_events(ev_session, \
                                    org_id, username, start, start + 11)
        valid_events = []
        ev_session.close()
        for ev in events:
            if ev.etype == 'repo-update':
                repo = get_repo(ev.repo_id)
                if not repo:
                    continue
                if repo.encrypted:
                    repo.password_set = seafserv_rpc.is_passwd_set(repo.id, username)
                ev.repo = repo
                ev.commit = seafserv_threaded_rpc.get_commit(ev.commit_id)

            valid_events.append(ev)

        return valid_events

    def get_user_events(username, start):
        return _get_events(username, start)
        
    def get_org_user_events(org_id, username, start):
        return _get_events(username, start, org_id=org_id)
        

else:
    EVENTS_ENABLED = False
    def get_user_events():
        pass
    def get_org_user_events():
        pass

class StarredFile(object):
    def format_path(self):
        if self.path == "/":
            return self.path

        # strip leading slash
        path = self.path[1:]
        if path[-1:] == '/':
            path = path[:-1]
        return path.replace('/', ' / ')

    def __init__(self, org_id, repo, path, is_dir, last_modified, size):
        # always 0 for non-org repo
        self.org_id = org_id
        self.repo = repo
        self.path = path
        self.formatted_path = self.format_path()
        self.is_dir = is_dir
        # always 0 for dir
        self.last_modified = last_modified
        self.size = size
        if not is_dir:
            self.name = path.split('/')[-1]


# org_id > 0: get starred files in org repos
# org_id < 0: get starred files in personal repos
def get_starred_files(email, org_id=-1):
    """Return a list of starred files for some user, sorted descending by the
    last modified time.

    """
    starred_files = UserStarredFiles.objects.filter(email=email, org_id=org_id)

    ret = []
    for sfile in starred_files:
        # repo still exists?
        try:
            repo = get_repo(sfile.repo_id)
        except SearpcError:
            continue

        if not repo:
            sfile.delete()
            continue

        # file still exists?
        file_id = ''
        size = -1
        if sfile.path != "/":
            try:
                file_id = seafserv_threaded_rpc.get_file_id_by_path(sfile.repo_id, sfile.path)
                size = seafserv_threaded_rpc.get_file_size(file_id)
            except SearpcError:
                continue

            if not file_id:
                sfile.delete()
                continue

        last_modified = 0
        if not sfile.is_dir:
            # last modified
            path_hash = md5_constructor(urllib2.quote(sfile.path.encode('utf-8'))).hexdigest()[:12]
            last_modified = get_file_contributors(sfile.repo_id, sfile.path, path_hash, file_id)[1]

        f = StarredFile(sfile.org_id, repo, sfile.path, sfile.is_dir, last_modified, size)

        ret.append(f)
        
    # First sort by repo
    # Within the same repo:
    # dir > file
    # dirs are sorted by name ascending
    # files are sorted by last_modified descending
    def sort_func(fa, fb):
        # Different repo?
        if fa.repo.id != fb.repo.id:
            ret = cmp(fa.repo.name, fb.repo.name)
            if ret != 0:
                return ret
            else:
                # two different repo has the same name, compare the id
                return cmp(fa.repo.id, fb.repo.id)

        # OK, same repo
        if fa.is_dir and fb.is_dir:
            return cmp(fa.path, fb.path)
        elif fa.is_dir and not fb.is_dir:
            return -1
        elif fb.is_dir and not fa.is_dir:
            return 1
        else:
            return cmp(fb.last_modified, fa.last_modified)
        
    ret.sort(sort_func)
    return ret

def star_file(email, repo_id, path, is_dir, org_id=-1):
    if is_file_starred(email, repo_id, path, org_id):
        return

    f = UserStarredFiles(email=email,
                         org_id=org_id,
                         repo_id=repo_id,
                         path=path,
                         is_dir=is_dir)
    f.save()

def unstar_file(email, repo_id, path):
    try:
        f = UserStarredFiles.objects.get(email=email,
                                         repo_id=repo_id,
                                         path=path)
    except UserStarredFiles.DoesNotExist:
        pass
    else:
        f.delete()
            
def is_file_starred(email, repo_id, path, org_id=-1):
    try:
        f = UserStarredFiles.objects.get(email=email,
                                         repo_id=repo_id,
                                         path=path,
                                         org_id=org_id)
        return True
    except UserStarredFiles.DoesNotExist:
        return False

def get_dir_starred_files(email, repo_id, parent_dir, org_id=-1): 
    '''Get starred files under parent_dir.

    '''
    starred_files = UserStarredFiles.objects.filter(email=email,
                                         repo_id=repo_id,
                                         path__startswith=parent_dir,
                                         org_id=org_id)
    return [ f.path for f in starred_files ]

<<<<<<< HEAD
def calc_dir_files_last_modified(repo_id, parent_dir, parent_dir_hash, dir_id):
    try:
        ret_list = seafserv_threaded_rpc.calc_files_last_modified(repo_id, parent_dir.encode('utf-8'))
    except:
        return {}

    # ret_list is like:
    # [
    #    {'file_name': 'xxx', 'last_modified': t1}
    #    {'file_name': 'yyy', 'last_modified': t2}
    # ]
    # and we transform it to:
    # {'xxx': t1, 'yyy': t2}
    last_modified_info = {}
    for entry in ret_list:
        key = entry.file_name
        value = entry.last_modified
        last_modified_info[key] = value
        
    info = DirFilesLastModifiedInfo(repo_id=repo_id,
                                    parent_dir=parent_dir,
                                    parent_dir_hash=parent_dir_hash,
                                    dir_id=dir_id,
                                    last_modified_info=json.dumps(last_modified_info))
    info.save()

    return last_modified_info

def get_dir_files_last_modified(repo_id, parent_dir):
    '''Calc the last modified time of all the files under the directory
    <parent_dir> of the repo <repo_id>. Return a dict whose keys are the file
    names and values are their corresponding last modified timestamps.

    '''
    dir_id = seafserv_threaded_rpc.get_dir_id_by_path(repo_id, parent_dir)
    parent_dir_hash = calc_file_path_hash(parent_dir)
    if not dir_id:
        return {}
        
    try:
        info = DirFilesLastModifiedInfo.objects.get(repo_id=repo_id,
                                                    parent_dir_hash=parent_dir_hash)
    except DirFilesLastModifiedInfo.DoesNotExist:
        # no cache yet
        return calc_dir_files_last_modified(repo_id, parent_dir, parent_dir_hash, dir_id)
    else:
        # cache exist
        if info.dir_id != dir_id:
            # cache is outdated
            info.delete()
            return calc_dir_files_last_modified(repo_id, parent_dir, parent_dir_hash, dir_id)
        else:
            # cache is valid
            return json.loads(info.last_modified_info)

def calc_file_path_hash(path, bits=12):
    if isinstance(path, unicode):
        path = path.encode('UTF-8')

    path_hash = md5_constructor(urllib2.quote(path)).hexdigest()[:bits]
    
    return path_hash
=======
def gen_shared_link(request, token, s_type):
    http_or_https = request.is_secure() and 'https' or 'http'
    domain = RequestSite(request).domain

    if s_type == 'f':
        return '%s://%s%sf/%s/' % (http_or_https, domain, settings.SITE_ROOT, token)
    else:
        return '%s://%s%sd/%s/' % (http_or_https, domain, settings.SITE_ROOT, token)
>>>>>>> f94c4c5a
<|MERGE_RESOLUTION|>--- conflicted
+++ resolved
@@ -640,7 +640,6 @@
                                          org_id=org_id)
     return [ f.path for f in starred_files ]
 
-<<<<<<< HEAD
 def calc_dir_files_last_modified(repo_id, parent_dir, parent_dir_hash, dir_id):
     try:
         ret_list = seafserv_threaded_rpc.calc_files_last_modified(repo_id, parent_dir.encode('utf-8'))
@@ -703,7 +702,7 @@
     path_hash = md5_constructor(urllib2.quote(path)).hexdigest()[:bits]
     
     return path_hash
-=======
+
 def gen_shared_link(request, token, s_type):
     http_or_https = request.is_secure() and 'https' or 'http'
     domain = RequestSite(request).domain
@@ -712,4 +711,3 @@
         return '%s://%s%sf/%s/' % (http_or_https, domain, settings.SITE_ROOT, token)
     else:
         return '%s://%s%sd/%s/' % (http_or_https, domain, settings.SITE_ROOT, token)
->>>>>>> f94c4c5a
